[workspace]
members = [
<<<<<<< HEAD
    "hotham",
    "hotham-simulator",
    "examples/shared",
    "examples/simple-scene",
    "examples/complex-scene",
    "examples/custom-rendering",
    "examples/crab-saber",
    "benchmarks/stress-test",
=======
  "hotham",
  "hotham-simulator",
  "examples/simple-scene",
  "examples/complex-scene",
  "examples/crab-saber",
  "benchmarks/stress-test",
  "hotham-asset-server",
  "hotham-asset-client",
>>>>>>> 9b13bf75
]

# Make performance critical packages compile with optimizations
[profile.dev.package.rapier3d]
opt-level = 3

[profile.dev.package.parry3d]
opt-level = 3

[profile.dev.package.nalgebra]
opt-level = 3

[profile.dev.package.glam]
opt-level = 3

[profile.dev.package.gltf]
opt-level = 3

[profile.dev.package.gltf-json]
opt-level = 3

[profile.dev.package.serde]
opt-level = 3

[profile.dev.package.image]
opt-level = 3

[profile.dev.package.png]
opt-level = 3

[profile.dev.package.bytemuck]
opt-level = 3

[profile.dev.package.symphonia]
opt-level = 3

[profile.dev.package.symphonia-core]
opt-level = 3

[profile.dev.package.symphonia-bundle-mp3]
opt-level = 3<|MERGE_RESOLUTION|>--- conflicted
+++ resolved
@@ -1,24 +1,15 @@
 [workspace]
 members = [
-<<<<<<< HEAD
-    "hotham",
-    "hotham-simulator",
-    "examples/shared",
-    "examples/simple-scene",
-    "examples/complex-scene",
-    "examples/custom-rendering",
-    "examples/crab-saber",
-    "benchmarks/stress-test",
-=======
   "hotham",
   "hotham-simulator",
+  "examples/shared",
+  "examples/complex-scene",
   "examples/simple-scene",
   "examples/complex-scene",
   "examples/crab-saber",
   "benchmarks/stress-test",
   "hotham-asset-server",
   "hotham-asset-client",
->>>>>>> 9b13bf75
 ]
 
 # Make performance critical packages compile with optimizations
