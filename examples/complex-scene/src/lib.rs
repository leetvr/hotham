mod custom_rendering;
pub mod navigation;

use custom_rendering::custom_rendering_system;
use hotham::{
    asset_importer::{self, add_model_to_world},
<<<<<<< HEAD
    components::{hand::Handedness, hologram::HologramData, Hologram, LocalTransform, Mesh},
    contexts::PhysicsContext,
    glam::{self, Mat4, Quat},
=======
    components::{hand::Handedness, physics::SharedShape, Collider, Grabbable, LocalTransform},
    glam,
>>>>>>> a6c4a57e
    hecs::World,
    systems::{
        animation_system, debug::debug_system, grabbing_system, hands::add_hand, hands_system,
        physics_system, skinning::skinning_system, update_global_transform_system,
        update_global_transform_with_parent_system,
    },
    xr, Engine, HothamResult, TickData,
};
use navigation::navigation_system;

#[derive(Clone, Debug, Default)]
/// The state is used for manipulating the stage transform
pub struct State {
    global_from_left_grip: Option<glam::Affine3A>,
    global_from_right_grip: Option<glam::Affine3A>,
    scale: Option<f32>,
}

#[cfg_attr(target_os = "android", ndk_glue::main(backtrace = "on"))]
pub fn main() {
    println!("[HOTHAM_COMPLEX_SCENE] MAIN!");
    real_main().expect("Error running app!");
    println!("[HOTHAM_COMPLEX_SCENE] FINISHED! Goodbye!");
}

pub fn real_main() -> HothamResult<()> {
    let mut engine = Engine::new();
    let mut state = Default::default();
    init(&mut engine)?;

    while let Ok(tick_data) = engine.update() {
        tick(tick_data, &mut engine, &mut state);
        engine.finish()?;
    }

    Ok(())
}

fn tick(tick_data: TickData, engine: &mut Engine, state: &mut State) {
    if tick_data.current_state == xr::SessionState::FOCUSED {
        hands_system(engine);
        grabbing_system(engine);
        physics_system(engine);
        animation_system(engine);
        navigation_system(engine, state);
        update_global_transform_system(engine);
        update_global_transform_with_parent_system(engine);
        skinning_system(engine);
        debug_system(engine);
    }

    custom_rendering_system(engine, tick_data.swapchain_image_index);
}

fn init(engine: &mut Engine) -> Result<(), hotham::HothamError> {
    let render_context = &mut engine.render_context;
    let vulkan_context = &mut engine.vulkan_context;
    let world = &mut engine.world;

    let mut glb_buffers: Vec<&[u8]> = vec![
        include_bytes!("../../../test_assets/left_hand.glb"),
        include_bytes!("../../../test_assets/right_hand.glb"),
        include_bytes!("../../../test_assets/sphere.glb"),
    ];

    #[cfg(target_os = "android")]
    glb_buffers.push(include_bytes!(
        "../../../test_assets/damaged_helmet_squished.glb"
    ));

    #[cfg(not(target_os = "android"))]
    glb_buffers.push(include_bytes!("../../../test_assets/damaged_helmet.glb"));

<<<<<<< HEAD
    let models = asset_importer::load_models_from_glb(
        &glb_buffers,
        vulkan_context,
        render_context,
        physics_context,
    )?;
    add_helmet(&models, world, physics_context);
    add_hand(&models, Handedness::Left, world, physics_context);
    add_hand(&models, Handedness::Right, world, physics_context);
    add_quadric(
        &models,
        world,
        physics_context,
        &LocalTransform {
            translation: [1.0, 1.4, -1.5].into(),
            rotation: Quat::IDENTITY,
            scale: [0.5, 0.5, 0.5].into(),
        },
        0.5,
        HologramData {
            surface_q_in_local: Mat4::from_diagonal([1.0, 1.0, 1.0, -1.0].into()),
            bounds_q_in_local: Mat4::from_diagonal([0.0, 0.0, 0.0, 0.0].into()),
            uv_from_local: Mat4::IDENTITY,
        },
    );
    add_quadric(
        &models,
        world,
        physics_context,
        &LocalTransform {
            translation: [-1.0, 1.4, -1.5].into(),
            rotation: Quat::IDENTITY,
            scale: [0.5, 0.5, 0.5].into(),
        },
        0.5,
        HologramData {
            surface_q_in_local: Mat4::from_diagonal([1.0, 1.0, 0.0, -1.0].into()),
            bounds_q_in_local: Mat4::from_diagonal([0.0, 0.0, 1.0, -1.0].into()),
            uv_from_local: Mat4::IDENTITY,
        },
    );
=======
    let models =
        asset_importer::load_models_from_glb(&glb_buffers, vulkan_context, render_context)?;
    add_helmet(&models, world, [-1., 1.4, -1.].into());
    add_helmet(&models, world, [1., 1.4, -1.].into());
    add_hand(&models, Handedness::Left, world);
    add_hand(&models, Handedness::Right, world);
>>>>>>> a6c4a57e

    Ok(())
}

fn add_helmet(
    models: &std::collections::HashMap<String, World>,
    world: &mut World,
    translation: glam::Vec3,
) {
    let helmet = add_model_to_world("Damaged Helmet", models, world, None)
        .expect("Could not find Damaged Helmet");
<<<<<<< HEAD
    let mut local_transform = world.get::<&mut LocalTransform>(helmet).unwrap();
    local_transform.translation.z = -1.;
    local_transform.translation.y = 1.4;
    local_transform.scale = [0.5, 0.5, 0.5].into();
    let position = local_transform.to_isometry();
    drop(local_transform);
    let collider = ColliderBuilder::ball(0.35)
        .active_collision_types(ActiveCollisionTypes::all())
        .active_events(ActiveEvents::COLLISION_EVENTS)
        .build();
    let rigid_body = RigidBodyBuilder::new(RigidBodyType::Dynamic)
        .position(position)
        .build();
    let components = physics_context.create_rigid_body_and_collider(helmet, rigid_body, collider);
    world.insert(helmet, components).unwrap();
}

fn add_quadric(
    models: &std::collections::HashMap<String, World>,
    world: &mut World,
    physics_context: &mut PhysicsContext,
    local_transform: &LocalTransform,
    ball_radius: f32,
    hologram_data: HologramData,
) {
    let entity = add_model_to_world("Sphere", models, world, physics_context, None)
        .expect("Could not find Sphere");
    *world.get::<&mut LocalTransform>(entity).unwrap() = *local_transform;
    let position = local_transform.to_isometry();
    let collider = ColliderBuilder::ball(ball_radius)
        .active_collision_types(ActiveCollisionTypes::all())
        .active_events(ActiveEvents::COLLISION_EVENTS)
        .build();
    let rigid_body = RigidBodyBuilder::new(RigidBodyType::Dynamic)
        .position(position)
        .build();
    let hologram_component = Hologram {
        mesh_data_handle: world.get::<&Mesh>(entity).unwrap().handle,
        hologram_data,
    };
    let physics_components =
        physics_context.create_rigid_body_and_collider(entity, rigid_body, collider);
    world
        .insert(
            entity,
            (
                physics_components.0,
                physics_components.1,
                hologram_component,
            ),
        )
        .unwrap();
    world.remove_one::<Mesh>(entity).unwrap();
=======

    {
        let mut local_transform = world.get::<&mut LocalTransform>(helmet).unwrap();
        local_transform.translation = translation;
        local_transform.scale = [0.5, 0.5, 0.5].into();
    }

    let collider = Collider::new(SharedShape::ball(0.35));

    world.insert(helmet, (collider, Grabbable {})).unwrap();
>>>>>>> a6c4a57e
}<|MERGE_RESOLUTION|>--- conflicted
+++ resolved
@@ -4,14 +4,11 @@
 use custom_rendering::custom_rendering_system;
 use hotham::{
     asset_importer::{self, add_model_to_world},
-<<<<<<< HEAD
-    components::{hand::Handedness, hologram::HologramData, Hologram, LocalTransform, Mesh},
-    contexts::PhysicsContext,
-    glam::{self, Mat4, Quat},
-=======
-    components::{hand::Handedness, physics::SharedShape, Collider, Grabbable, LocalTransform},
-    glam,
->>>>>>> a6c4a57e
+    components::{
+        hand::Handedness, hologram::HologramData, physics::SharedShape, Collider, Grabbable,
+        Hologram, LocalTransform, Mesh,
+    },
+    glam::{Affine3A, Mat4, Quat, Vec3},
     hecs::World,
     systems::{
         animation_system, debug::debug_system, grabbing_system, hands::add_hand, hands_system,
@@ -25,8 +22,8 @@
 #[derive(Clone, Debug, Default)]
 /// The state is used for manipulating the stage transform
 pub struct State {
-    global_from_left_grip: Option<glam::Affine3A>,
-    global_from_right_grip: Option<glam::Affine3A>,
+    global_from_left_grip: Option<Affine3A>,
+    global_from_right_grip: Option<Affine3A>,
     scale: Option<f32>,
 }
 
@@ -85,22 +82,17 @@
     #[cfg(not(target_os = "android"))]
     glb_buffers.push(include_bytes!("../../../test_assets/damaged_helmet.glb"));
 
-<<<<<<< HEAD
-    let models = asset_importer::load_models_from_glb(
-        &glb_buffers,
-        vulkan_context,
-        render_context,
-        physics_context,
-    )?;
-    add_helmet(&models, world, physics_context);
-    add_hand(&models, Handedness::Left, world, physics_context);
-    add_hand(&models, Handedness::Right, world, physics_context);
+    let models =
+        asset_importer::load_models_from_glb(&glb_buffers, vulkan_context, render_context)?;
+    add_helmet(&models, world, [-1., 1.4, -1.].into());
+    add_helmet(&models, world, [1., 1.4, -1.].into());
+    add_hand(&models, Handedness::Left, world);
+    add_hand(&models, Handedness::Right, world);
     add_quadric(
         &models,
         world,
-        physics_context,
         &LocalTransform {
-            translation: [1.0, 1.4, -1.5].into(),
+            translation: [1.0, 3.0, -1.5].into(),
             rotation: Quat::IDENTITY,
             scale: [0.5, 0.5, 0.5].into(),
         },
@@ -114,9 +106,8 @@
     add_quadric(
         &models,
         world,
-        physics_context,
         &LocalTransform {
-            translation: [-1.0, 1.4, -1.5].into(),
+            translation: [-1.0, 3.0, -1.5].into(),
             rotation: Quat::IDENTITY,
             scale: [0.5, 0.5, 0.5].into(),
         },
@@ -127,14 +118,6 @@
             uv_from_local: Mat4::IDENTITY,
         },
     );
-=======
-    let models =
-        asset_importer::load_models_from_glb(&glb_buffers, vulkan_context, render_context)?;
-    add_helmet(&models, world, [-1., 1.4, -1.].into());
-    add_helmet(&models, world, [1., 1.4, -1.].into());
-    add_hand(&models, Handedness::Left, world);
-    add_hand(&models, Handedness::Right, world);
->>>>>>> a6c4a57e
 
     Ok(())
 }
@@ -142,65 +125,10 @@
 fn add_helmet(
     models: &std::collections::HashMap<String, World>,
     world: &mut World,
-    translation: glam::Vec3,
+    translation: Vec3,
 ) {
     let helmet = add_model_to_world("Damaged Helmet", models, world, None)
         .expect("Could not find Damaged Helmet");
-<<<<<<< HEAD
-    let mut local_transform = world.get::<&mut LocalTransform>(helmet).unwrap();
-    local_transform.translation.z = -1.;
-    local_transform.translation.y = 1.4;
-    local_transform.scale = [0.5, 0.5, 0.5].into();
-    let position = local_transform.to_isometry();
-    drop(local_transform);
-    let collider = ColliderBuilder::ball(0.35)
-        .active_collision_types(ActiveCollisionTypes::all())
-        .active_events(ActiveEvents::COLLISION_EVENTS)
-        .build();
-    let rigid_body = RigidBodyBuilder::new(RigidBodyType::Dynamic)
-        .position(position)
-        .build();
-    let components = physics_context.create_rigid_body_and_collider(helmet, rigid_body, collider);
-    world.insert(helmet, components).unwrap();
-}
-
-fn add_quadric(
-    models: &std::collections::HashMap<String, World>,
-    world: &mut World,
-    physics_context: &mut PhysicsContext,
-    local_transform: &LocalTransform,
-    ball_radius: f32,
-    hologram_data: HologramData,
-) {
-    let entity = add_model_to_world("Sphere", models, world, physics_context, None)
-        .expect("Could not find Sphere");
-    *world.get::<&mut LocalTransform>(entity).unwrap() = *local_transform;
-    let position = local_transform.to_isometry();
-    let collider = ColliderBuilder::ball(ball_radius)
-        .active_collision_types(ActiveCollisionTypes::all())
-        .active_events(ActiveEvents::COLLISION_EVENTS)
-        .build();
-    let rigid_body = RigidBodyBuilder::new(RigidBodyType::Dynamic)
-        .position(position)
-        .build();
-    let hologram_component = Hologram {
-        mesh_data_handle: world.get::<&Mesh>(entity).unwrap().handle,
-        hologram_data,
-    };
-    let physics_components =
-        physics_context.create_rigid_body_and_collider(entity, rigid_body, collider);
-    world
-        .insert(
-            entity,
-            (
-                physics_components.0,
-                physics_components.1,
-                hologram_component,
-            ),
-        )
-        .unwrap();
-    world.remove_one::<Mesh>(entity).unwrap();
-=======
 
     {
         let mut local_transform = world.get::<&mut LocalTransform>(helmet).unwrap();
@@ -211,5 +139,24 @@
     let collider = Collider::new(SharedShape::ball(0.35));
 
     world.insert(helmet, (collider, Grabbable {})).unwrap();
->>>>>>> a6c4a57e
+}
+
+fn add_quadric(
+    models: &std::collections::HashMap<String, World>,
+    world: &mut World,
+    local_transform: &LocalTransform,
+    ball_radius: f32,
+    hologram_data: HologramData,
+) {
+    let entity = add_model_to_world("Sphere", models, world, None).expect("Could not find Sphere");
+    *world.get::<&mut LocalTransform>(entity).unwrap() = *local_transform;
+    let collider = Collider::new(SharedShape::ball(ball_radius));
+    let hologram_component = Hologram {
+        mesh_data_handle: world.get::<&Mesh>(entity).unwrap().handle,
+        hologram_data,
+    };
+    world
+        .insert(entity, (collider, Grabbable {}, hologram_component))
+        .unwrap();
+    world.remove_one::<Mesh>(entity).unwrap();
 }