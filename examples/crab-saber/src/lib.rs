mod components;
mod resources;
mod systems;

use hotham::{
    components::Visible,
    hecs::{Entity, World},
    schedule_functions::{
        apply_haptic_feedback, begin_frame, begin_pbr_renderpass, end_frame, end_pbr_renderpass,
        physics_step,
    },
    systems::{
        audio_system, collision_system, draw_gui_system, rendering_system,
        update_parent_transform_matrix_system, update_rigid_body_transforms_system,
        update_transform_matrix_system,
    },
    systems::{pointers_system, Queries},
    xr::{self, SessionState},
    Engine, HothamResult,
};

use resources::{
    game_context::{add_songs, add_sound_effects, GameState},
    GameContext,
};
use systems::{game::game_system, sabers_system, CrabSaberQueries};

#[cfg_attr(target_os = "android", ndk_glue::main(backtrace = "on"))]
pub fn main() {
    println!("[CRAB_SABER] MAIN!");
    real_main().expect("[CRAB_SABER] ERROR IN MAIN!");
}

pub fn real_main() -> HothamResult<()> {
    let mut engine = Engine::new();
    let (mut world, mut game_context) = init(&mut engine);
    let mut hotham_queries = Default::default();
    let mut crab_saber_queries = Default::default();

    while let Ok((previous_state, current_state)) = engine.update() {
        tick(
            previous_state,
            current_state,
            &mut engine,
            &mut world,
            &mut hotham_queries,
            &mut crab_saber_queries,
            &mut game_context,
        );
    }

    Ok(())
}

fn tick(
    previous_state: xr::SessionState,
    current_state: xr::SessionState,
    engine: &mut Engine,
    world: &mut World,
    hotham_queries: &mut Queries,
    crab_saber_queries: &mut CrabSaberQueries,
    game_context: &mut GameContext,
) {
    let xr_context = &mut engine.xr_context;
    let vulkan_context = &engine.vulkan_context;
    let render_context = &mut engine.render_context;
    let physics_context = &mut engine.physics_context;
    let gui_context = &mut engine.gui_context;
    let haptic_context = &mut engine.haptic_context;
    let audio_context = &mut engine.audio_context;

    // If we're not in a session, don't run the frame loop.
    match current_state {
        xr::SessionState::IDLE | xr::SessionState::EXITING | xr::SessionState::STOPPING => return,
        _ => {}
    }

    // Frame start
    begin_frame(xr_context, vulkan_context, render_context);

    handle_state_change(
        previous_state,
        current_state,
        audio_context,
        game_context,
        world,
    );

    // Core logic tasks - these are only necessary when in a FOCUSSED state.
    if current_state == xr::SessionState::FOCUSED {
        // Handle input
        sabers_system(
            &mut crab_saber_queries.sabers_query,
            world,
            xr_context,
            physics_context,
        );
        pointers_system(
            &mut hotham_queries.pointers_query,
            world,
            xr_context,
            physics_context,
        );

        // Physics
        physics_step(physics_context);
        collision_system(&mut hotham_queries.collision_query, world, physics_context);

        // Game logic
        game_system(
            crab_saber_queries,
            world,
            game_context,
            audio_context,
            physics_context,
            haptic_context,
        );

        // Update the world
        update_rigid_body_transforms_system(
            &mut hotham_queries.update_rigid_body_transforms_query,
            world,
            physics_context,
        );
        update_transform_matrix_system(&mut hotham_queries.update_transform_matrix_query, world);
        update_parent_transform_matrix_system(
            &mut hotham_queries.parent_query,
            &mut hotham_queries.roots_query,
            world,
        );

        // Draw GUI
        draw_gui_system(
            &mut hotham_queries.draw_gui_query,
            world,
            vulkan_context,
            &xr_context.frame_index,
            render_context,
            gui_context,
            haptic_context,
        );

        // Haptics
        apply_haptic_feedback(xr_context, haptic_context);

        // Audio
        audio_system(
            &mut hotham_queries.audio_query,
            world,
            audio_context,
            physics_context,
            xr_context,
        );
    }

    // Rendering tasks - only necessary if we are in at least the visible state
    if current_state == xr::SessionState::VISIBLE || current_state == xr::SessionState::FOCUSED {
        begin_pbr_renderpass(xr_context, vulkan_context, render_context);
        rendering_system(
            &mut hotham_queries.rendering_query,
            world,
            vulkan_context,
            xr_context.frame_index,
            render_context,
        );
        end_pbr_renderpass(xr_context, vulkan_context, render_context);
    }

    // End the frame
    end_frame(xr_context, vulkan_context, render_context);
}

fn handle_state_change(
    previous_state: SessionState,
    current_state: SessionState,
    audio_context: &mut hotham::resources::AudioContext,
    game_context: &mut GameContext,
    world: &mut World,
) {
    match (previous_state, current_state) {
        (SessionState::VISIBLE, SessionState::FOCUSED) => {
            audio_context.resume_music_track();
            match game_context.state {
                GameState::Init => {}
                GameState::MainMenu | GameState::GameOver => {
                    show(world, game_context.pointer);
                }
                GameState::Playing(_) => {
                    show(world, game_context.blue_saber);
                    show(world, game_context.red_saber);
                }
            }
        }
        (SessionState::FOCUSED, SessionState::VISIBLE) => {
            audio_context.pause_music_track();
            match game_context.state {
                GameState::Init => {}
                GameState::MainMenu | GameState::GameOver => {
                    hide(world, game_context.pointer);
                }
                GameState::Playing(_) => {
                    hide(world, game_context.blue_saber);
                    hide(world, game_context.red_saber);
                }
            }
        }
        _ => {}
    }
}

fn init(engine: &mut Engine) -> (World, GameContext) {
    let mut world = World::default();
    let mut game_context = GameContext::new(engine, &mut world);
    add_songs(&mut engine.audio_context, &mut game_context);
    add_sound_effects(&mut engine.audio_context, &mut game_context);
<<<<<<< HEAD
    Ok((world, game_context))
}

fn hide(world: &mut World, entity: Entity) {
    if world.remove_one::<Visible>(entity).is_err() {
        println!(
            "[STATE_CHANGE] Tried to make {:?} hidden but it had no Visible component",
            entity
        )
    }
}

fn show(world: &mut World, entity: Entity) {
    world.insert_one(entity, Visible {}).unwrap();
=======
    (world, game_context)
>>>>>>> 598db77c
}<|MERGE_RESOLUTION|>--- conflicted
+++ resolved
@@ -213,8 +213,7 @@
     let mut game_context = GameContext::new(engine, &mut world);
     add_songs(&mut engine.audio_context, &mut game_context);
     add_sound_effects(&mut engine.audio_context, &mut game_context);
-<<<<<<< HEAD
-    Ok((world, game_context))
+    (world, game_context)
 }
 
 fn hide(world: &mut World, entity: Entity) {
@@ -228,7 +227,4 @@
 
 fn show(world: &mut World, entity: Entity) {
     world.insert_one(entity, Visible {}).unwrap();
-=======
-    (world, game_context)
->>>>>>> 598db77c
 }