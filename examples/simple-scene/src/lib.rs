use hotham::{
    asset_importer::{self, add_model_to_world},
    components::{hand::Handedness, LocalTransform},
    hecs::World,
    rapier3d::prelude::{
        ActiveCollisionTypes, ActiveEvents, ColliderBuilder, RigidBodyBuilder, RigidBodyType,
    },
    resources::{InputContext, PhysicsContext, RenderContext},
    schedule_functions::physics_step,
    systems::{
        animation_system, collision_system, grabbing_system, hands::add_hand, hands_system,
        rendering::rendering_system, skinning::skinning_system, update_global_transform_system,
        update_global_transform_with_parent_system, update_local_transform_with_rigid_body_system,
        Queries,
    },
    xr, Engine, HothamResult, TickData,
};

#[cfg_attr(target_os = "android", ndk_glue::main(backtrace = "on"))]
pub fn main() {
    println!("[HOTHAM_SIMPLE_SCENE] MAIN!");
    real_main().expect("Error running app!");
    println!("[HOTHAM_SIMPLE_SCENE] FINISHED! Goodbye!");
}

pub fn real_main() -> HothamResult<()> {
    let mut engine = Engine::new();
    let mut world = init(&mut engine)?;
    let mut queries = Default::default();
    let mut state = Default::default();

    while let Ok(tick_data) = engine.update() {
        tick(tick_data, &mut engine, &mut world, &mut queries, &mut state);
        engine.finish()?;
    }

    Ok(())
}

fn init(engine: &mut Engine) -> Result<World, hotham::HothamError> {
    let render_context = &mut engine.render_context;

    let vulkan_context = &mut engine.vulkan_context;
    let physics_context = &mut engine.physics_context;
    let mut world = World::default();

    let mut glb_buffers: Vec<&[u8]> = vec![
        include_bytes!("../../../test_assets/left_hand.glb"),
        include_bytes!("../../../test_assets/right_hand.glb"),
    ];

    #[cfg(target_os = "android")]
    glb_buffers.push(include_bytes!(
        "../../../test_assets/damaged_helmet_squished.glb"
    ));

    #[cfg(not(target_os = "android"))]
    glb_buffers.push(include_bytes!("../../../test_assets/damaged_helmet.glb"));

    let models =
        asset_importer::load_models_from_glb(&glb_buffers, vulkan_context, render_context)?;
    add_helmet(&models, &mut world, physics_context);
    add_hand(&models, Handedness::Left, &mut world, physics_context);
    add_hand(&models, Handedness::Right, &mut world, physics_context);

    Ok(world)
}

fn add_helmet(
    models: &std::collections::HashMap<String, World>,
    world: &mut World,
    physics_context: &mut PhysicsContext,
) {
    let helmet = add_model_to_world("Damaged Helmet", models, world, None)
        .expect("Could not find Damaged Helmet");
    let mut local_transform = world.get_mut::<LocalTransform>(helmet).unwrap();
    local_transform.translation.z = -1.;
    local_transform.translation.y = 1.4;
    local_transform.scale = [0.5, 0.5, 0.5].into();
    let position = local_transform.position();
    drop(local_transform);
    let collider = ColliderBuilder::ball(0.35)
        .active_collision_types(ActiveCollisionTypes::all())
        .active_events(ActiveEvents::COLLISION_EVENTS)
        .build();
    let rigid_body = RigidBodyBuilder::new(RigidBodyType::Dynamic)
        .position(position)
        .build();
    let components = physics_context.get_rigid_body_and_collider(helmet, rigid_body, collider);
    world.insert(helmet, components).unwrap();
}

fn tick(
    tick_data: TickData,
    engine: &mut Engine,
    world: &mut World,
    queries: &mut Queries,
    state: &mut State,
) {
    let xr_context = &mut engine.xr_context;
    let input_context = &engine.input_context;
    let vulkan_context = &engine.vulkan_context;
    let render_context = &mut engine.render_context;
    let physics_context = &mut engine.physics_context;

    if tick_data.current_state == xr::SessionState::FOCUSED {
        hands_system(&mut queries.hands_query, world, xr_context, physics_context);
        grabbing_system(&mut queries.grabbing_query, world, physics_context);
        physics_step(physics_context);
        collision_system(&mut queries.collision_query, world, physics_context);
        update_local_transform_with_rigid_body_system(
            &mut queries.update_rigid_body_transforms_query,
            world,
            physics_context,
        );
        animation_system(&mut queries.animation_query, world);
        update_global_transform_system(&mut queries.update_global_transform_query, world);
        update_global_transform_with_parent_system(
            &mut queries.parent_query,
            &mut queries.roots_query,
            world,
        );

        debug_system(input_context, render_context, state);
        skinning_system(&mut queries.skins_query, world, render_context);
    }

    let views = xr_context.update_views();
    rendering_system(
        &mut queries.rendering_query,
        world,
        vulkan_context,
        render_context,
        views,
        tick_data.swapchain_image_index,
    );
}

#[derive(Clone, Debug, Default)]
/// Most Hotham applications will want to keep track of some sort of state.
/// However, this _simple_ scene doesn't have any, so this is just left here to let you know that
/// this is something you'd probably want to do!
struct State {}

<<<<<<< HEAD
fn debug_system(xr_context: &mut XrContext, render_context: &mut RenderContext, state: &mut State) {
    let input = &xr_context.input;
    let pressed = xr::ActionInput::get(
        &input.x_button_action,
        &xr_context.session,
        xr_context.input.left_hand_subaction_path,
    )
    .unwrap()
    .current_state;

    if state.debug_state.button_pressed_last_frame && pressed {
        return;
    }

    if pressed {
=======
#[allow(unused)]
/// This is a simple system used to display a debug view.
fn debug_system(
    input_context: &InputContext,
    render_context: &mut RenderContext,
    state: &mut State,
) {
    #[cfg(not(target_os = "android"))]
    return;

    if input_context.x_button_just_pressed() {
>>>>>>> ba0700fa
        let debug_data = &mut render_context.scene_data.debug_data;
        debug_data.x = ((debug_data.x as usize + 1) % 6) as f32;
        println!("[HOTHAM_SIMPLE_SCENE] debug_data.x is now {}", debug_data.x);
    }
}<|MERGE_RESOLUTION|>--- conflicted
+++ resolved
@@ -95,7 +95,7 @@
     engine: &mut Engine,
     world: &mut World,
     queries: &mut Queries,
-    state: &mut State,
+    _state: &mut State,
 ) {
     let xr_context = &mut engine.xr_context;
     let input_context = &engine.input_context;
@@ -121,7 +121,7 @@
             world,
         );
 
-        debug_system(input_context, render_context, state);
+        debug_system(input_context, render_context);
         skinning_system(&mut queries.skins_query, world, render_context);
     }
 
@@ -142,35 +142,9 @@
 /// this is something you'd probably want to do!
 struct State {}
 
-<<<<<<< HEAD
-fn debug_system(xr_context: &mut XrContext, render_context: &mut RenderContext, state: &mut State) {
-    let input = &xr_context.input;
-    let pressed = xr::ActionInput::get(
-        &input.x_button_action,
-        &xr_context.session,
-        xr_context.input.left_hand_subaction_path,
-    )
-    .unwrap()
-    .current_state;
-
-    if state.debug_state.button_pressed_last_frame && pressed {
-        return;
-    }
-
-    if pressed {
-=======
-#[allow(unused)]
 /// This is a simple system used to display a debug view.
-fn debug_system(
-    input_context: &InputContext,
-    render_context: &mut RenderContext,
-    state: &mut State,
-) {
-    #[cfg(not(target_os = "android"))]
-    return;
-
+fn debug_system(input_context: &InputContext, render_context: &mut RenderContext) {
     if input_context.x_button_just_pressed() {
->>>>>>> ba0700fa
         let debug_data = &mut render_context.scene_data.debug_data;
         debug_data.x = ((debug_data.x as usize + 1) % 6) as f32;
         println!("[HOTHAM_SIMPLE_SCENE] debug_data.x is now {}", debug_data.x);
