--- conflicted
+++ resolved
@@ -4,8 +4,6 @@
   "private": true,
   "dependencies": {
     "@naisutech/react-tree": "^2.0.11",
-    "@react-three/drei": "^7.18.0",
-    "@react-three/fiber": "^7.0.19",
     "@testing-library/jest-dom": "^5.11.4",
     "@testing-library/react": "^11.1.0",
     "@testing-library/user-event": "^12.1.10",
@@ -16,13 +14,9 @@
     "react": "^17.0.2",
     "react-dom": "^17.0.2",
     "react-scripts": "4.0.3",
-<<<<<<< HEAD
-    "three": "^0.133.1",
-=======
     "react-scrubber": "^1.0.2",
     "styled-components": "^5.3.3",
     "three": "^0.134.0",
->>>>>>> 7494d210
     "typescript": "^4.1.2",
     "@react-three/drei": "^7.18.0",
     "@react-three/fiber": "^7.0.17",
@@ -54,15 +48,11 @@
   },
   "devDependencies": {
     "@types/json-schema": "^7.0.9",
-<<<<<<< HEAD
-    "@types/three": "^0.133.1"
-=======
     "@types/styled-components": "^5.1.15",
     "@types/three": "^0.133.1",
     "typescript-plugin-styled-components": "^2.0.0"
   },
   "resolutions": {
     "styled-components": "^5"
->>>>>>> 7494d210
   }
 }