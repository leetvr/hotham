/// Representation of a glTF Scene
pub mod scene;

use crate::{
    components::{
        animation_controller::AnimationController, Collider, GlobalTransform, Info, LocalTransform,
        Mesh, Parent, Root, Skin, Visible,
    },
    contexts::{
        physics_context::{self},
        RenderContext, VulkanContext,
    },
    rendering::{light::Light, material::Material},
};
use anyhow::Result;

use glam::{Affine3A, Mat4};
use gltf::Document;
use hecs::{Entity, World};
use itertools::Itertools;
use rapier3d::prelude::ActiveCollisionTypes;
use std::{borrow::Cow, collections::HashMap, convert::TryInto};

use self::scene::Scene;

static COLLIDER_TAG: &str = ".HOTHAM_COLLIDER";
static WALL_COLLIDER_TAG: &str = ".HOTHAM_COLLIDER_WALL";
static SENSOR_COLLIDER_TAG: &str = ".HOTHAM_COLLIDER_SENSOR";

/// Convenience type for models
pub type Models = HashMap<String, World>;

/// Convenience struct to hold all the necessary bits and pieces during the import of a single glTF file
pub(crate) struct ImportContext<'a> {
    pub vulkan_context: &'a VulkanContext,
    pub render_context: &'a mut RenderContext,
    pub models: Models,
    pub node_entity_map: HashMap<usize, Entity>,
    pub mesh_map: HashMap<usize, Mesh>,
    pub document: Document,
    pub buffer: Cow<'a, [u8]>,
    pub material_buffer_offset: u32,
}

impl<'a> ImportContext<'a> {
    fn new(
        vulkan_context: &'a VulkanContext,
        render_context: &'a mut RenderContext,
        glb_buffer: &'a [u8],
    ) -> Self {
        let glb = gltf::Glb::from_slice(glb_buffer).unwrap();
        let json = gltf::json::Root::from_slice(&glb.json).unwrap();
        let document = gltf::Document::from_json_without_validation(json);
        let buffer = glb.bin.unwrap();

        let material_buffer_offset = render_context.resources.materials_buffer.len as _;
        Self {
            vulkan_context,
            render_context,
            models: Default::default(),
            node_entity_map: Default::default(),
            mesh_map: Default::default(),
            document,
            buffer,
            material_buffer_offset,
        }
    }
}

/// Load glTF scene from a GLB file
pub fn load_scene_from_glb(
    glb_buffer: &[u8],
    vulkan_context: &VulkanContext,
    render_context: &mut RenderContext,
) -> Result<Scene> {
    // Global models map, shared between imports.
    let mut models = HashMap::new();

    let mut import_context = ImportContext::new(vulkan_context, render_context, glb_buffer);
    load_models_from_gltf_data(&mut import_context).unwrap();

    // Take all the models we imported and add them to the global map
    for (k, v) in import_context.models.drain() {
        models.insert(k, v);
    }

    let lights = get_lights_from_gltf_data(&import_context.document)?;

    Ok(Scene { models, lights })
}

// TODO: At the moment we only support lights in the top level scene object. glTF lets us do fancier things like
//       have lights be part of the node hierarchy, which we should definitely support, but we're not there yet.
fn get_lights_from_gltf_data(document: &Document) -> Result<Vec<Light>> {
    let mut lights = Vec::new();
    for node in document
        .default_scene()
        .ok_or_else(|| anyhow::format_err!("glTF file does not have a default scene!"))?
        .nodes()
    {
        if let Some(light) = node.light() {
            lights.push(Light::from_gltf(&light, &node));
        }
    }

    Ok(lights)
}
/// Load glTF models from an array of GLB files.
pub fn load_models_from_glb(
    glb_buffers: &[&[u8]],
    vulkan_context: &VulkanContext,
    render_context: &mut RenderContext,
) -> Result<Models> {
    // Global models map, shared between imports.
    let mut models = HashMap::new();

    for glb_buffer in glb_buffers {
        let mut import_context = ImportContext::new(vulkan_context, render_context, glb_buffer);
        load_models_from_gltf_data(&mut import_context).unwrap();

        // Take all the models we imported and add them to the global map
        for (k, v) in import_context.models.drain() {
            models.insert(k, v);
        }
    }

    Ok(models)
}

/// Load glTF models from a glTF document
fn load_models_from_gltf_data(import_context: &mut ImportContext) -> Result<()> {
    // A bit lazy, but whatever.
    let document = import_context.document.clone();

    // Identify meshes that will be used for collider geometry.
    let collider_mesh_ids = get_collider_mesh_ids(document.nodes());

    for mesh in document.meshes() {
        // Don't load meshes that are going to be used as collider geometry
        if collider_mesh_ids.contains(&mesh.index()) {
            continue;
        }

        Mesh::load(mesh, import_context);
    }

    for material in document.materials() {
        Material::load(material, import_context);
    }

    // We need *some* entity to stash the AnimationController onto.
    // For now, just use the first root entity.
    let mut animation_controller_entity = None;

    // NOTE: We don't currently support multiple scenes, so we just take the first one.
    let scene = document.scenes().next().unwrap();

    // Iterate through each of the root nodes in the scene and load it in.
    for node in scene.nodes() {
        // Don't add wall collider geometry as nodes.
        if node.name().unwrap_or_default().ends_with(WALL_COLLIDER_TAG) {
            continue;
        }

        let mut world = World::default();

        let root = load_node(&node, import_context, &mut world, true);

        // Hacky
        if animation_controller_entity.is_none() {
            animation_controller_entity = Some(root);
        }

        build_node_hierarchy(&node, &mut world, &mut import_context.node_entity_map);

        import_context
            .models
            .insert(node.name().expect("Node has no name!").to_string(), world);
    }

    // Finally, import any skins or animations.
    //
    // Note that this has to be done after every single node has been imported, as skins and animations can reference any other node.

    // Skins are attached to nodes, so we need to go back through the node tree.
    for node in document.scenes().next().unwrap().nodes() {
        load_skins(node, import_context);
    }

    // TODO: This is *clearly* incorrect, and always was. Needs to be fixed if we want to support more than one animation per file.
    let animation_controller = AnimationController::load(document.animations(), import_context);
    let animation_controller_entity = animation_controller_entity.unwrap();
    // Find the world the entity belongs to.
    let world = import_context
        .models
        .values_mut()
        .find(|w| w.contains(animation_controller_entity))
        .unwrap();
    world
        .insert_one(animation_controller_entity, animation_controller)
        .unwrap();

    Ok(())
}

fn get_collider_mesh_ids(nodes: gltf::iter::Nodes) -> Vec<usize> {
    let mut mesh_ids = Vec::new();
    for node in nodes {
        if !node.name().unwrap_or_default().contains(COLLIDER_TAG) {
            continue;
        }

        if let Some(mesh) = node.mesh() {
            mesh_ids.push(mesh.index())
        }
    }

    mesh_ids
}

fn load_skins(node: gltf::Node, import_context: &mut ImportContext) {
    if let Some(skin) = node.skin() {
        // Load the skin
        let skin = Skin::load(skin, import_context);

        // Get the entity this node is mapped to
        let node_entity = *import_context.node_entity_map.get(&node.index()).unwrap();

        // This part is tricky - we don't know which world this entity is in, so we need to look through them all
        let world = import_context
            .models
            .values_mut()
            .find(|w| w.contains(node_entity))
            .unwrap();

        world.insert_one(node_entity, skin).unwrap();
    }

    for node in node.children() {
        load_skins(node, import_context);
    }
}

#[cfg_attr(feature = "cargo-clippy", allow(clippy::too_many_arguments))]
fn load_node(
    node: &gltf::Node,
    import_context: &mut ImportContext,
    world: &mut World,
    is_root: bool,
) -> Entity {
    // First, get the transform of the node.
    let local_transform = LocalTransform::load(node.transform());

    let matrix = Mat4::from_cols_array_2d(&node.transform().matrix());
    let global_transform = GlobalTransform(Affine3A::from_mat4(matrix));

    // Next, collect some information about the node and store it in an [`Info`] component
    let info = Info {
        name: node
            .name()
            .map(|s| s.to_string())
            .unwrap_or(format!("Node {}", node.index())),
        node_id: node.index(),
    };

    // Now spawn an entity to represent this node and store it in our entity map.
    let this_entity = world.spawn((local_transform, global_transform, info));
    import_context
        .node_entity_map
        .insert(node.index(), this_entity);

    // If the node had a mesh, add the mesh as a component and give it a `Visible` component
    if let Some(mesh) = node
        .mesh()
        .and_then(|m| import_context.mesh_map.get(&m.index()))
    {
        world
            .insert(this_entity, (mesh.clone(), Visible {}))
            .unwrap();
    }

    // If this node is at the root, mark it with a `Root` component.
    if is_root {
        world.insert_one(this_entity, Root {}).unwrap();
    }

    // If this node has corresponding collider geometry, add it in.
    if let Some(collider) = get_collider_for_node(node, import_context) {
        world.insert_one(this_entity, collider).unwrap();
    }

    // Now walk through each of this node's children and load them in.
    for child in node.children() {
        load_node(&child, import_context, world, false);
    }

    this_entity
}

/// Searches through the glTF document to find a mesh that can be used by Hotham to represent a collider, then creates one.
///
/// There are two kinds of colliders we're looking for:
///
/// - Walls, which are stored separate node with the same root name as some entity, eg. `cube` and `cube.HOTHAM_COLLIDER_WALL`
/// - Sensors, which are their own separate nodes, eg. `phantom.HOTHAM_COLLIDER_SENSOR`
fn get_collider_for_node(
    node: &gltf::Node,
    import_context: &mut ImportContext,
) -> Option<Collider> {
    // First, get the name of the node, if it has one.
    let node_name = node.name()?;

    // Next, check to see if this is either a node that should be treated as a sensor
    // OR a node that has another node representing a wall collider somewhere in the document.
    let (collider_node_name, mesh) = if node_name.ends_with(SENSOR_COLLIDER_TAG) {
        (node_name, node.mesh()?)
    } else {
        find_wall_collider_for_node(node_name, import_context)?
    };

    // Build a collider using the mesh.
    println!(
        "[HOTHAM_ASSET_IMPORTER] Getting shape for {}",
        collider_node_name
    );
    let shape = get_shape_from_mesh(mesh, import_context);

    // If this is a wall collider, ensure it's not a sensor.
    let collider = if collider_node_name.ends_with(WALL_COLLIDER_TAG) {
        println!(
            "[HOTHAM_ASSET_IMPORTER] Created wall collider for model {}",
            collider_node_name
        );
        Collider {
            sensor: false,
            collision_groups: physics_context::WALL_COLLISION_GROUP,
            collision_filter: u32::MAX,
            shape,
            ..Default::default()
        }
    } else {
        println!(
            "[HOTHAM_ASSET_IMPORTER] Created sensor collider for model {}",
            collider_node_name
        );
        Collider {
            sensor: true,
            collision_groups: physics_context::SENSOR_COLLISION_GROUP,
            collision_filter: u32::MAX,
            active_collision_types: ActiveCollisionTypes::all(),
            shape,
            ..Default::default()
        }
    };

    Some(collider)
}

fn find_wall_collider_for_node<'a>(
    name: &'a str,
    import_context: &'a ImportContext,
) -> Option<(&'a str, gltf::Mesh<'a>)> {
    // Create a pattern to search for the collider's name, suffixed with the wall collider tag.
    let wall_pattern = format!("{}{}", name, WALL_COLLIDER_TAG);

    // Iterate through each node to try and find the matching node, then fetch its mesh.
    import_context.document.nodes().find_map(|n| {
        if n.name()? != wall_pattern {
            return None;
        }

        n.mesh().map(|mesh| (n.name().unwrap(), mesh))
    })
}

/// Use Rapier's convex_decomposition to create a shape from the mesh geometry.
fn get_shape_from_mesh(
    mesh: gltf::Mesh,
    import_context: &ImportContext,
) -> rapier3d::geometry::SharedShape {
    let mut positions = Vec::new();
    let mut indices: Vec<[u32; 3]> = Default::default();

    for primitive in mesh.primitives() {
        let reader = primitive.reader(|_| Some(&import_context.buffer));
        if let Some(iter) = reader.read_positions() {
            for p in iter {
                positions.push(p.into());
            }
        } else {
            panic!("[HOTHAM_ASSET_IMPORTER] - Unable to create collider, mesh has no positions!");
        }

        if let Some(iter) = reader.read_indices() {
            for chunk in &iter.into_u32().chunks(3) {
                indices.push(chunk.collect::<Vec<_>>().try_into().expect(
                    "[HOTHAM_ASSET_IMPORTER] - Unable to create collider, invalid geometry!",
                ));
            }
        } else {
            panic!("[HOTHAM_ASSET_IMPORTER] - Unable to create collider, mesh has no positions!");
        }
    }

    println!(
        "[HOTHAM_ASSET_IMPORTER] Attempting to create convex mesh from {:?} positions",
        positions.len()
    );

    rapier3d::geometry::SharedShape::convex_mesh(positions.clone(), &indices).unwrap_or_else(|| {
        println!(
            "[HOTHAM_ASSET_IMPORTER] ERROR! Unable to create convex mesh, attempting decomposition"
        );
        rapier3d::geometry::SharedShape::convex_decomposition(&positions, &indices)
    })
}

/// Recursively walk through this node's hierarchy and connect child nodes to their parents by adding a [`Parent`] component.
///
/// **NOTE**: We only support very minimal parent -> child inheritance. At present only visibilty and transforms
///       are inherited.
fn build_node_hierarchy(
    node_data: &gltf::Node,
    world: &mut World,
    node_entity_map: &mut HashMap<usize, Entity>,
) {
    let this_entity = node_entity_map.get(&node_data.index()).unwrap();
    let parent = Parent(*this_entity);
    for child_node in node_data.children() {
        let child_id = child_node.index();
        let child_entity = node_entity_map.get(&child_id).unwrap();
        world.insert_one(*child_entity, parent).unwrap();
        build_node_hierarchy(&child_node, world, node_entity_map);
    }
}

/// Convenience function to add a glTF model to the world referenced by its node name
pub fn add_model_to_world(
    name: &str,
    models: &Models,
    destination_world: &mut World,
    parent: Option<Entity>,
) -> Option<Entity> {
    let source_world = models.get(name)?;
    let source_entities = source_world.iter();
    let mut entity_map = HashMap::new();

    // Reserve some empty entities in the new world for us to use.
    let new_entities = destination_world.reserve_entities(source_entities.len() as _);

    // Create a map from the source entity to the new destination entity.
    for (source_entity, destination_entity) in source_entities.zip(new_entities) {
        let source_entity = source_entity.entity();
        entity_map.insert(source_entity, destination_entity);
    }

    // Go through each entity in the source world and clone its components into the new world.
    for (source_entity, destination_entity) in &entity_map {
        let source_entity = source_world.entity(*source_entity).unwrap();

        if let Some(local_transform) = source_entity.get::<&LocalTransform>() {
            destination_world
                .insert_one(*destination_entity, *local_transform)
                .unwrap();
        }

        if let Some(global_transform) = source_entity.get::<&GlobalTransform>() {
            destination_world
                .insert_one(*destination_entity, *global_transform)
                .unwrap();
        }

        // Create a new mesh for this entity in the destination world.
        if let Some(mesh) = source_entity.get::<&Mesh>() {
            destination_world
                .insert_one(*destination_entity, (*mesh).clone())
                .unwrap();
        }

        // If the source entity had a skin, insert it into the new world.
        // Right now inserting a model with a skin into the world more than once is not supported. This is because
        // we would have to allocate a new skin_id, which would require some mucking about with our buffers.
        if let Some(skin) = source_entity.get::<&Skin>() {
            let mut new_skin = (*skin).clone();

            // Go through each of the joints and map them to their new entities.
            new_skin
                .joints
                .iter_mut()
                .for_each(|e| *e = entity_map.get(e).cloned().unwrap());

            destination_world
                .insert_one(*destination_entity, new_skin)
                .unwrap();
        }

        // If the source entity had a parent, set it to the corresponding entity in the destination world.
        if let Some(parent) = source_entity.get::<&Parent>() {
            let new_parent = entity_map.get(&parent.0).unwrap();
            destination_world
                .insert_one(*destination_entity, Parent(*new_parent))
                .unwrap();
        }

        if let Some(root) = source_entity.get::<&Root>() {
            destination_world
                .insert_one(*destination_entity, *root)
                .unwrap();

            // Set a parent for the root entity if one was specified.
            // TODO: Is this necessary?
            if let Some(parent) = parent {
                destination_world
                    .insert_one(*destination_entity, Parent(parent))
                    .unwrap();
            }
        }

        if let Some(info) = source_entity.get::<&Info>() {
            destination_world
                .insert_one(*destination_entity, (*info).clone())
                .unwrap();
        }

        if let Some(animation_controller) = source_entity.get::<&AnimationController>() {
            let mut new_animation_controller = (*animation_controller).clone();

            // Go through each of the joints and map them to their new entities.
            new_animation_controller
                .targets
                .iter_mut()
                .for_each(|t| t.target = entity_map.get(&t.target).cloned().unwrap());

            destination_world
                .insert_one(*destination_entity, new_animation_controller)
                .unwrap();
        }

        if let Some(visible) = source_entity.get::<&Visible>() {
            destination_world
                .insert_one(*destination_entity, *visible)
                .unwrap();
        }

        // If the entity had a collider attached, clone it and insert it into the new world. Its underlying will be handled by `PhysicsContext`.
        if let Some(collider) = source_entity.get::<&Collider>() {
            destination_world
                .insert_one(*destination_entity, (*collider).clone())
                .unwrap();
        }
    }

    // Find the root entity of the source world.
    let (root_entity, _) = source_world.query::<&Root>().iter().next().unwrap();

    // Get the new root entity.
    let new_root_entity = entity_map.get(&root_entity).cloned().unwrap();

    destination_world.flush();

    Some(new_root_entity)
}

// These tests are disabled for other platforms
// https://github.com/leetvr/hotham/issues/240
#[cfg(target_os = "windows")]
#[cfg(test)]
mod tests {
    use super::*;
    use crate::components::{LocalTransform, Root};
    use approx::assert_relative_eq;
    use glam::Quat;

    #[test]
    pub fn test_load_models() {
        let (mut render_context, vulkan_context) = RenderContext::testing();

        let data: Vec<&[u8]> = vec![
            include_bytes!("../../../test_assets/damaged_helmet.glb"),
            include_bytes!("../../../test_assets/asteroid.glb"),
        ];
        let models = load_models_from_glb(&data, &vulkan_context, &mut render_context).unwrap();

        let test_data = vec![
            (
                "Damaged Helmet",
                0,
                46356,
                [0., 0., 0.].into(),
                Quat::from_xyzw(0.70710677, 0., 0., 0.70710677),
            ),
            (
                "Asteroid",
                0,
                1800,
                [0., 0., 0.].into(),
                Quat::from_xyzw(0., 0., 0., 1.),
            ),
            (
                "Refinery",
                1,
                23928,
                [-0.06670809, 2.1408155, -0.46151406].into(),
                Quat::from_xyzw(
                    -0.09325116872787476,
                    0.6883626580238342,
                    0.006518156733363867,
                    0.719318151473999,
                ),
            ),
        ];

        for (name, id, indices_count, translation, rotation) in &test_data {
            let _ = models
                .get(*name)
                .expect(&format!("Unable to find model with name {}", name));

            let mut world = World::default();
            let model = add_model_to_world(*name, &models, &mut world, None);
            assert!(model.is_some(), "Model {} could not be added", name);

            let model = model.unwrap();
            let (info, local_transform, mesh, ..) = world
                .query_one_mut::<(&Info, &LocalTransform, &Mesh, &GlobalTransform, &Root)>(model)
                .unwrap();
            let mesh = render_context.resources.mesh_data.get(mesh.handle).unwrap();
            let primitive = &mesh.primitives[0];
            assert_eq!(primitive.indices_count, *indices_count as u32);

            // Ensure we populated the buffers correctly.
            unsafe {
                let vertex_buffer = render_context.resources.vertex_buffer.as_slice();
                let index_buffer = render_context.resources.index_buffer.as_slice();
                for n in 0..primitive.indices_count as _ {
                    let index = index_buffer[(primitive.index_buffer_offset + n) as usize] as usize;
                    let _vertex = &vertex_buffer[index];
                }
            }

            // Ensure we imported the material correctly
            if *name == "Damaged Helmet" {
                unsafe {
                    let material = &render_context.resources.materials_buffer.as_slice()
                        [primitive.material_id as usize];
<<<<<<< HEAD
                    assert_eq!(material.base_texture_id, 1);
=======
                    assert_eq!(material.packed_flags_and_base_texture_id >> 16, 1);
>>>>>>> a83de4e6
                }
            }

            // Ensure the transform was populated correctly
            assert_relative_eq!(local_transform.translation, *translation,);
            assert_relative_eq!(local_transform.rotation, *rotation,);
            assert_eq!(&info.name, *name);
            assert_eq!(&info.node_id, id, "Node {} has wrong ID", name);
        }
    }

    #[test]
    fn test_load_model_with_no_material() {
        let (mut render_context, vulkan_context) = RenderContext::testing();
        let data: Vec<&[u8]> = vec![include_bytes!("../../../test_assets/box_no_material.glb")];
        let _models = load_models_from_glb(&data, &vulkan_context, &mut render_context).unwrap();
    }

    #[test]
    pub fn test_hand() {
        let (mut render_context, vulkan_context) = RenderContext::testing();

        let data: Vec<&[u8]> = vec![include_bytes!("../../../test_assets/left_hand.glb")];
        let models = load_models_from_glb(&data, &vulkan_context, &mut render_context).unwrap();

        let mut world = World::default();
        let _hand = add_model_to_world("Left Hand", &models, &mut world, None);

        // Make sure there is only one root
        let mut roots = world
            .query_mut::<(&Root, &Info, &LocalTransform)>()
            .into_iter();
        assert_eq!(roots.len(), 1);
        let root = roots.next().unwrap().1;
        assert_eq!(&root.1.name, "Left Hand");

        // Make sure its transform is correct
        assert_relative_eq!(root.2.translation, [0.0, 0.0, 0.0].into());

        // Make sure we imported the mesh
        let meshes = world
            .query_mut::<(&Mesh, &LocalTransform, &GlobalTransform)>()
            .into_iter();
        assert_eq!(meshes.len(), 1);

        // Make sure we got all the nodes
        let transforms = world.query_mut::<&LocalTransform>().into_iter();
        assert_eq!(transforms.len(), 27);

        // Make sure we got all the Parent -> Child relationships
        {
            let mut transforms_with_parents = world.query::<(&LocalTransform, &Parent)>();
            assert_eq!(transforms_with_parents.iter().len(), 26);
            for (_, (_, parent)) in transforms_with_parents.iter() {
                assert!(world.contains(parent.0));
            }
        }

        // Make sure we got the skin
        {
            let mut query = world.query::<&Skin>();
            let (_, skin) = query.iter().next().unwrap();
            for joint in skin.joints.iter() {
                assert!(world.contains(*joint));
            }
        }

        // Make sure we imported the AnimationController
        {
            let mut query = world.query::<&AnimationController>();
            assert_eq!(query.iter().len(), 1);
            let (_, animation_controller) = query.iter().next().unwrap();
            for target in animation_controller.targets.iter() {
                assert!(world.contains(target.target));
            }
        }
    }

    #[test]
    fn test_load_model_with_colliders() {
        let (mut render_context, vulkan_context) = RenderContext::testing();
        let mut world = World::default();

        let data: Vec<&[u8]> = vec![include_bytes!(
            "../../../test_assets/box_with_colliders.glb"
        )];
        let models = load_models_from_glb(&data, &vulkan_context, &mut render_context).unwrap();
        for name in models.keys() {
            add_model_to_world(name, &models, &mut world, None);
        }

        // There are two wolv-- colliders.
        let query = world.query_mut::<&Collider>();
        assert_eq!(query.into_iter().len(), 2);

        // Make sure we got the wall collider
        let query = world.query_mut::<(&Collider, &Mesh)>();
        assert_eq!(query.into_iter().len(), 1);

        // ..and make sure we got the sensor collider
        let query = world.query_mut::<hecs::Without<&mut Collider, &Mesh>>();
        assert_eq!(query.into_iter().len(), 1);
    }
}<|MERGE_RESOLUTION|>--- conflicted
+++ resolved
@@ -642,11 +642,7 @@
                 unsafe {
                     let material = &render_context.resources.materials_buffer.as_slice()
                         [primitive.material_id as usize];
-<<<<<<< HEAD
-                    assert_eq!(material.base_texture_id, 1);
-=======
                     assert_eq!(material.packed_flags_and_base_texture_id >> 16, 1);
->>>>>>> a83de4e6
                 }
             }
 
