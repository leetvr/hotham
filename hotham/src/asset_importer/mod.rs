use crate::{
    components::{
        animation_controller::AnimationController, GlobalTransform, Info, LocalTransform, Mesh,
        Parent, Root, Skin, Visible,
    },
    rendering::material::Material,
    resources::{RenderContext, VulkanContext},
};
use anyhow::Result;

use gltf::Document;
use hecs::{Entity, World};
use std::{borrow::Cow, collections::HashMap};

/// Convenience type for models
pub type Models = HashMap<String, World>;

/// Convenience struct to hold all the necessary bits and pieces during the import of a single glTF file
pub(crate) struct ImportContext<'a> {
    pub vulkan_context: &'a VulkanContext,
    pub render_context: &'a mut RenderContext,
    pub models: Models,
    pub node_entity_map: HashMap<usize, Entity>,
    pub mesh_map: HashMap<usize, Mesh>,
    pub document: Document,
    pub buffer: Cow<'a, [u8]>,
    pub material_buffer_offset: u32,
}

impl<'a> ImportContext<'a> {
    fn new(
        vulkan_context: &'a VulkanContext,
        render_context: &'a mut RenderContext,
        glb_buffer: &'a [u8],
    ) -> Self {
        let glb = gltf::Glb::from_slice(glb_buffer).unwrap();
        let json = gltf::json::Root::from_slice(&glb.json).unwrap();
        let document = gltf::Document::from_json_without_validation(json);
        let buffer = glb.bin.unwrap();

        let material_buffer_offset = render_context.resources.materials_buffer.len as _;
        Self {
            vulkan_context,
            render_context,
            models: Default::default(),
            node_entity_map: Default::default(),
            mesh_map: Default::default(),
            document,
            buffer,
            material_buffer_offset,
        }
    }
}

/// Load glTF models from an array of GLB files.
pub fn load_models_from_glb(
    glb_buffers: &[&[u8]],
    vulkan_context: &VulkanContext,
    render_context: &mut RenderContext,
) -> Result<Models> {
    // Global models map, shared between imports.
    let mut models = HashMap::new();

    for glb_buffer in glb_buffers {
        let mut import_context = ImportContext::new(vulkan_context, render_context, glb_buffer);
        load_models_from_gltf_data(&mut import_context).unwrap();

        // Take all the models we imported and add them to the global map
        for (k, v) in import_context.models.drain() {
            models.insert(k, v);
        }
    }

    Ok(models)
}

/// Load glTF models from a glTF document
fn load_models_from_gltf_data(import_context: &mut ImportContext) -> Result<()> {
    // A bit lazy, but whatever.
    let document = import_context.document.clone();

    for mesh in document.meshes() {
        Mesh::load(mesh, import_context);
    }

    for material in document.materials() {
        Material::load(material, import_context);
    }

    // We need *some* entity to stash the AnimationController onto.
    // For now, just use the first root entity.
    let mut animation_controller_entity = None;
    for node in document.scenes().next().unwrap().nodes() {
        let mut world = World::default();

        let root = load_node(&node, import_context, &mut world, true);

        // Hacky
        if animation_controller_entity.is_none() {
            animation_controller_entity = Some(root);
        }

        add_parents(&node, &mut world, &mut import_context.node_entity_map);

        import_context
            .models
            .insert(node.name().expect("Node has no name!").to_string(), world);
    }

    // Finally, import any skins or animations.
    //
    // Note that this has to be done after every single node has been imported, as skins and animations can reference any other node.

    // Skins are attached to nodes, so we need to go back through the node tree.
    for node in document.scenes().next().unwrap().nodes() {
        load_skins(node, import_context);
    }

    // TODO: This is *clearly* incorrect, and always was. Needs to be fixed if we want to support more than one animation per file.
    let animation_controller = AnimationController::load(document.animations(), import_context);
    let animation_controller_entity = animation_controller_entity.unwrap();
    // Find the world the entity belongs to.
    let world = import_context
        .models
        .values_mut()
        .find(|w| w.contains(animation_controller_entity))
        .unwrap();
    world
        .insert_one(animation_controller_entity, animation_controller)
        .unwrap();

    Ok(())
}

fn load_skins(node: gltf::Node, import_context: &mut ImportContext) {
    if let Some(skin) = node.skin() {
        // Load the skin
        let skin = Skin::load(skin, import_context);

        // Get the entity this node is mapped to
        let node_entity = *import_context.node_entity_map.get(&node.index()).unwrap();

        // This part is tricky - we don't know which world this entity is in, so we need to look through them all
        let world = import_context
            .models
            .values_mut()
            .find(|w| w.contains(node_entity))
            .unwrap();

        world.insert_one(node_entity, skin).unwrap();
    }

    for node in node.children() {
        load_skins(node, import_context);
    }
}

#[cfg_attr(feature = "cargo-clippy", allow(clippy::too_many_arguments))]
fn load_node(
    node_data: &gltf::Node,
    import_context: &mut ImportContext,
    world: &mut World,
    is_root: bool,
) -> Entity {
    let transform = LocalTransform::load(node_data.transform());
    let global_transform = GlobalTransform(node_data.transform().matrix().into());
    let info = Info {
        name: node_data
            .name()
            .map(|s| s.to_string())
            .unwrap_or(format!("Node {}", node_data.index())),
        node_id: node_data.index(),
    };
    let this_entity = world.spawn((transform, global_transform, info));
    import_context
        .node_entity_map
        .insert(node_data.index(), this_entity);

    if let Some(mesh) = node_data
        .mesh()
        .and_then(|m| import_context.mesh_map.get(&m.index()))
    {
        world
            .insert(this_entity, (mesh.clone(), Visible {}))
            .unwrap();
    }

    if is_root {
        world.insert_one(this_entity, Root {}).unwrap();
    }

    for child in node_data.children() {
        load_node(&child, import_context, world, false);
    }

    this_entity
}

fn add_parents(
    node_data: &gltf::Node,
    world: &mut World,
    node_entity_map: &mut HashMap<usize, Entity>,
) {
    let this_entity = node_entity_map.get(&node_data.index()).unwrap();
    let parent = Parent(*this_entity);
    for child_node in node_data.children() {
        let child_id = child_node.index();
        let child_entity = node_entity_map.get(&child_id).unwrap();
        world.insert_one(*child_entity, parent).unwrap();
        add_parents(&child_node, world, node_entity_map);
    }
}

/// Convenience function to add a glTF model to the world referenced by its node name
pub fn add_model_to_world(
    name: &str,
    models: &Models,
    destination_world: &mut World,
    parent: Option<Entity>,
) -> Option<Entity> {
    let source_world = models.get(name)?;
    let source_entities = source_world.iter();
    let mut entity_map = HashMap::new();

    // Reserve some empty entities in the new world for us to use.
    let new_entities = destination_world.reserve_entities(source_entities.len() as _);

    // Create a map from the source entity to the new destination entity.
    for (source_entity, destination_entity) in source_entities.zip(new_entities) {
        let source_entity = source_entity.entity();
        entity_map.insert(source_entity, destination_entity);
    }

    // Go through each entity in the source world and clone its components into the new world.
    for (source_entity, destination_entity) in &entity_map {
        if let Ok(transform) = source_world.get_mut::<LocalTransform>(*source_entity) {
            destination_world
                .insert_one(*destination_entity, *transform)
                .unwrap();
        }

        if let Ok(global_transform) = source_world.get_mut::<GlobalTransform>(*source_entity) {
            destination_world
                .insert_one(*destination_entity, *global_transform)
                .unwrap();
        }

        // Create a new mesh for this entity in the destination world.
        if let Ok(mesh) = source_world.get_mut::<Mesh>(*source_entity) {
            destination_world
                .insert_one(*destination_entity, mesh.clone())
                .unwrap();
        }

        // If the source entity had a skin, insert it into the new world.
        // Right now inserting a model with a skin into the world more than once is not supported. This is because
        // we would have to allocate a new skin_id, which would require some mucking about with our buffers.
        if let Ok(skin) = source_world.get_mut::<Skin>(*source_entity) {
            let mut new_skin = skin.clone();

            // Go through each of the joints and map them to their new entities.
            new_skin
                .joints
                .iter_mut()
                .for_each(|e| *e = entity_map.get(e).cloned().unwrap());

            destination_world
                .insert_one(*destination_entity, new_skin)
                .unwrap();
        }

        // If the source entity had a parent, set it to the corresponding entity in the destination world.
        if let Ok(parent) = source_world.get_mut::<Parent>(*source_entity) {
            let new_parent = entity_map.get(&parent.0).unwrap();
            destination_world
                .insert_one(*destination_entity, Parent(*new_parent))
                .unwrap();
        }

        if let Ok(root) = source_world.get_mut::<Root>(*source_entity) {
            destination_world
                .insert_one(*destination_entity, *root)
                .unwrap();

            // Set a parent for the root entity if one was specified.
            // TODO: Is this necessary?
            if let Some(parent) = parent {
                destination_world
                    .insert_one(*destination_entity, Parent(parent))
                    .unwrap();
            }
        }

        if let Ok(info) = source_world.get_mut::<Info>(*source_entity) {
            destination_world
                .insert_one(*destination_entity, info.clone())
                .unwrap();
        }

        if let Ok(animation_controller) =
            source_world.get_mut::<AnimationController>(*source_entity)
        {
            let mut new_animation_controller = animation_controller.clone();

            // Go through each of the joints and map them to their new entities.
            new_animation_controller
                .targets
                .iter_mut()
                .for_each(|t| t.target = entity_map.get(&t.target).cloned().unwrap());

            destination_world
                .insert_one(*destination_entity, new_animation_controller)
                .unwrap();
        }

        if let Ok(visible) = source_world.get_mut::<Visible>(*source_entity) {
            destination_world
                .insert_one(*destination_entity, *visible)
                .unwrap();
        }
    }

    // Find the root entity of the source world.
    let (root_entity, _) = source_world.query::<&Root>().iter().next().unwrap();

    // Get the new root entity.
    let new_root_entity = entity_map.get(&root_entity).cloned().unwrap();

    destination_world.flush();

    Some(new_root_entity)
}

// These tests are disabled for other platforms
// https://github.com/leetvr/hotham/issues/240
#[cfg(target_os = "windows")]
#[cfg(test)]
mod tests {
    use super::*;
    use crate::components::{LocalTransform, Root};
    use approx::assert_relative_eq;
    use nalgebra::{vector, Quaternion, UnitQuaternion};

    #[test]
    pub fn test_load_models() {
        let (mut render_context, vulkan_context) = RenderContext::testing();

        let data: Vec<&[u8]> = vec![
            include_bytes!("../../../test_assets/damaged_helmet.glb"),
            include_bytes!("../../../test_assets/asteroid.glb"),
        ];
        let models = load_models_from_glb(&data, &vulkan_context, &mut render_context).unwrap();
        let test_data = vec![
            (
                "Damaged Helmet",
                0,
                46356,
                vector![0., 0., 0.],
                Quaternion::new(0.70710677, 0.70710677, 0., 0.),
            ),
            (
                "Asteroid",
                0,
                1800,
                vector![0., 0., 0.],
                Quaternion::new(1., 0., 0., 0.),
            ),
            (
                "Refinery",
                1,
                23928,
                vector![-0.06670809, 2.1408155, -0.46151406],
                Quaternion::new(
                    0.719318151473999,
                    -0.09325116872787476,
                    0.6883626580238342,
                    0.006518156733363867,
                ),
            ),
        ];
        for (name, id, indices_count, translation, rotation) in &test_data {
            let _ = models
                .get(*name)
                .expect(&format!("Unable to find model with name {}", name));

            let mut world = World::default();
            let model = add_model_to_world(*name, &models, &mut world, None);
            assert!(model.is_some(), "Model {} could not be added", name);

            let model = model.unwrap();
            let (info, transform, mesh, ..) = world
                .query_one_mut::<(&Info, &LocalTransform, &Mesh, &GlobalTransform, &Root)>(model)
                .unwrap();
            let mesh = render_context.resources.mesh_data.get(mesh.handle).unwrap();
            let primitive = &mesh.primitives[0];
            assert_eq!(primitive.indices_count, *indices_count as u32);

            // Ensure we populated the buffers correctly.
            unsafe {
                let vertex_buffer = render_context.resources.vertex_buffer.as_slice();
                let index_buffer = render_context.resources.index_buffer.as_slice();
                for n in 0..primitive.indices_count as _ {
                    let index = index_buffer[(primitive.index_buffer_offset + n) as usize] as usize;
                    let _vertex = &vertex_buffer[index];
                }
            }

            // Ensure we imported the material correctly
            if *name == "Damaged Helmet" {
                unsafe {
                    let material = &render_context.resources.materials_buffer.as_slice()
                        [primitive.material_id as usize];
                    assert_eq!(material.base_color_texture_set, 0);
                    assert_eq!(material.physical_descriptor_texture_id, 1);
                    assert_eq!(material.normal_texture_set, 2);
                    assert_eq!(material.occlusion_texture_set, 3);
                }
            }

            // Ensure the transform was populated correctly
            assert_eq!(
                transform.translation, *translation,
                "Model {} has wrong translation",
                name
            );
            assert_eq!(
                transform.rotation,
                UnitQuaternion::new_normalize(*rotation),
                "Model {} has wrong rotation",
                name
            );
            assert_eq!(&info.name, *name);
            assert_eq!(&info.node_id, id, "Node {} has wrong ID", name);
        }
    }

    #[test]
    fn test_load_model_with_no_material() {
        let (mut render_context, vulkan_context) = RenderContext::testing();
        let data: Vec<&[u8]> = vec![include_bytes!("../../../test_assets/box_no_material.glb")];
        let _models = load_models_from_glb(&data, &vulkan_context, &mut render_context).unwrap();
    }

    #[test]
    pub fn test_hand() {
        let (mut render_context, vulkan_context) = RenderContext::testing();

        let data: Vec<&[u8]> = vec![include_bytes!("../../../test_assets/left_hand.glb")];
        let models = load_models_from_glb(&data, &vulkan_context, &mut render_context).unwrap();

        let mut world = World::default();
        let _hand = add_model_to_world("Left Hand", &models, &mut world, None);

        // Make sure there is only one root
        let mut roots = world
            .query_mut::<(&Root, &Info, &LocalTransform)>()
            .into_iter();
        assert_eq!(roots.len(), 1);
        let root = roots.next().unwrap().1;
        assert_eq!(&root.1.name, "Left Hand");

        // Make sure its transform is correct
        assert_relative_eq!(root.2.translation, vector![0.0, 0.0, 0.0]);

        // Make sure we imported the mesh
        let meshes = world
            .query_mut::<(&Mesh, &LocalTransform, &GlobalTransform)>()
            .into_iter();
        assert_eq!(meshes.len(), 1);

        // Make sure we got all the nodes
<<<<<<< HEAD
        let transforms = world.query_mut::<&Transform>().into_iter();
        assert_eq!(transforms.len(), 27);

        // Make sure we got all the Parent -> Child relationships
        {
            let mut transforms_with_parents = world.query::<(&Transform, &Parent)>();
            assert_eq!(transforms_with_parents.iter().len(), 26);
=======
        let transforms = world.query_mut::<&LocalTransform>().into_iter();
        assert_eq!(transforms.len(), 28);

        // Make sure we got all the Parent -> Child relationships
        {
            let mut transforms_with_parents = world.query::<(&LocalTransform, &Parent)>();
            assert_eq!(transforms_with_parents.iter().len(), 27);
>>>>>>> 1f4609a8
            for (_, (_, parent)) in transforms_with_parents.iter() {
                assert!(world.contains(parent.0));
            }
        }

        // Make sure we got the skin
        {
            let mut query = world.query::<&Skin>();
            let (_, skin) = query.iter().next().unwrap();
            for joint in skin.joints.iter() {
                assert!(world.contains(*joint));
            }
        }

        // Make sure we imported the AnimationController
        {
            let mut query = world.query::<&AnimationController>();
            assert_eq!(query.iter().len(), 1);
            let (_, animation_controller) = query.iter().next().unwrap();
            for target in animation_controller.targets.iter() {
                assert!(world.contains(target.target));
            }
        }
    }
}<|MERGE_RESOLUTION|>--- conflicted
+++ resolved
@@ -469,23 +469,13 @@
         assert_eq!(meshes.len(), 1);
 
         // Make sure we got all the nodes
-<<<<<<< HEAD
-        let transforms = world.query_mut::<&Transform>().into_iter();
+        let transforms = world.query_mut::<&LocalTransform>().into_iter();
         assert_eq!(transforms.len(), 27);
-
-        // Make sure we got all the Parent -> Child relationships
-        {
-            let mut transforms_with_parents = world.query::<(&Transform, &Parent)>();
-            assert_eq!(transforms_with_parents.iter().len(), 26);
-=======
-        let transforms = world.query_mut::<&LocalTransform>().into_iter();
-        assert_eq!(transforms.len(), 28);
 
         // Make sure we got all the Parent -> Child relationships
         {
             let mut transforms_with_parents = world.query::<(&LocalTransform, &Parent)>();
             assert_eq!(transforms_with_parents.iter().len(), 27);
->>>>>>> 1f4609a8
             for (_, (_, parent)) in transforms_with_parents.iter() {
                 assert!(world.contains(parent.0));
             }
