use ash::vk::{self};
use egui::Pos2;
use glam::Vec2;
use itertools::izip;

use crate::components::Mesh;
use crate::hotham_error::HothamError;
use crate::rendering::material::{pack2x16, Material, MaterialFlags};
use crate::rendering::mesh_data::MeshData;
use crate::rendering::primitive::Primitive;
use crate::rendering::vertex::Vertex;
use crate::{
    contexts::{RenderContext, VulkanContext},
    rendering::texture::Texture,
};

pub struct Panel {
    /// The resolution of the Panel
    pub resolution: vk::Extent2D,
    /// The size of the panel in the world
    pub world_size: Vec2,
    /// Texture backing the Panel
    pub texture: Texture,
    /// Input received this frame
    pub input: Option<PanelInput>,
}

impl Panel {
    pub fn create(
        vulkan_context: &VulkanContext,
        render_context: &mut RenderContext,
        resolution: vk::Extent2D,
        world_size: Vec2,
    ) -> Result<(Panel, Mesh), HothamError> {
        let texture = Texture::empty(vulkan_context, render_context, resolution);
        let mesh = create_panel_mesh(&texture, render_context, world_size);

        Ok((
            Panel {
                resolution,
                world_size,
                texture,
                input: Default::default(),
            },
            mesh,
        ))
    }
}

fn create_panel_mesh(
    output_texture: &Texture,
    render_context: &mut RenderContext,
    world_size: Vec2,
) -> Mesh {
    let material_id = add_material(output_texture, render_context);
    let (half_width, half_height) = (world_size.x / 2., world_size.y / 2.);

    let positions = [
        [-half_width, half_height, 0.].into(),  // v0
        [half_width, -half_height, 0.].into(),  // v1
        [half_width, half_height, 0.].into(),   // v2
        [-half_width, -half_height, 0.].into(), // v3
    ];
    let tex_coords_0: [glam::Vec2; 4] = [
        [0., 0.].into(), // v0
        [1., 1.].into(), // v1
        [1., 0.].into(), // v2
        [0., 1.].into(), // v3
    ];
    let vertices: Vec<Vertex> = izip!(positions, tex_coords_0)
        .into_iter()
        .map(|(p, t)| Vertex {
            // position: p,
            texture_coords: t,
            ..Default::default()
        })
        .collect();

    let indices = [0, 1, 2, 0, 3, 1];
    let primitive = Primitive::new(&positions, &vertices, &indices, material_id, render_context);
    Mesh::new(MeshData::new(vec![primitive]), render_context)
}

fn add_material(output_texture: &Texture, render_context: &mut RenderContext) -> u32 {
    let mut material = Material::unlit_white();
<<<<<<< HEAD
    material.base_texture_id = output_texture.index as _;
=======
    material.packed_flags_and_base_texture_id = pack2x16(
        (MaterialFlags::HAS_BASE_COLOR_TEXTURE | MaterialFlags::UNLIT_WORKFLOW).bits(),
        output_texture.index,
    );
>>>>>>> a83de4e6
    unsafe { render_context.resources.materials_buffer.push(&material) }
}

/// Input to a panel
#[derive(Debug, Clone)]
pub struct PanelInput {
    /// Location of the cursor, in panel space
    pub cursor_location: Pos2,
    /// Value of the controller trigger
    pub trigger_value: f32,
}<|MERGE_RESOLUTION|>--- conflicted
+++ resolved
@@ -83,14 +83,10 @@
 
 fn add_material(output_texture: &Texture, render_context: &mut RenderContext) -> u32 {
     let mut material = Material::unlit_white();
-<<<<<<< HEAD
-    material.base_texture_id = output_texture.index as _;
-=======
     material.packed_flags_and_base_texture_id = pack2x16(
         (MaterialFlags::HAS_BASE_COLOR_TEXTURE | MaterialFlags::UNLIT_WORKFLOW).bits(),
         output_texture.index,
     );
->>>>>>> a83de4e6
     unsafe { render_context.resources.materials_buffer.push(&material) }
 }
 
