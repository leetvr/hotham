use std::{collections::HashMap, ffi::CStr, mem::size_of, slice::from_ref as slice_from_ref};

pub static CLEAR_VALUES: [vk::ClearValue; 2] = [
    vk::ClearValue {
        color: vk::ClearColorValue {
            float32: [0.0, 0.0, 0.0, 1.0],
        },
    },
    vk::ClearValue {
        depth_stencil: vk::ClearDepthStencilValue {
            depth: 0.0,
            stencil: 0,
        },
    },
];

const CULLING_TIMEOUT: u64 = u64::MAX;

use crate::{
    contexts::{VulkanContext, XrContext},
    rendering::{
        camera::{extract_planes_from_frustum, Camera, Frustum},
        descriptors::Descriptors,
        frame::Frame,
        image::Image,
        primitive::Primitive,
        resources::Resources,
        scene_data::SceneData,
        swapchain::{Swapchain, SwapchainInfo},
        vertex::Vertex,
    },
    COLOR_FORMAT, DEPTH_FORMAT, VIEW_COUNT,
};
use anyhow::Result;
use ash::vk::{self, Handle};
use glam::{Affine3A, Mat4, Vec4};
use openxr as xr;
use vk_shader_macros::include_glsl;

static CULLING_COMP: &[u32] = include_glsl!("src/shaders/culling.comp", target: vulkan1_1);
static TRIANGLE_VERT: &[u32] = include_glsl!("src/shaders/pbr.vert", target: vulkan1_1);
static TRIANGLE_FRAG: &[u32] = include_glsl!("src/shaders/pbr.frag", target: vulkan1_1);
static QUADRIC_VERT: &[u32] = include_glsl!("src/shaders/quadric.vert", target: vulkan1_1);
static QUADRIC_FRAG: &[u32] = include_glsl!("src/shaders/quadric.frag", target: vulkan1_1);

// TODO: Is this a good idea?
pub const PIPELINE_DEPTH: usize = 2;
pub const SAMPLES: vk::SampleCountFlags = vk::SampleCountFlags::TYPE_4;

pub struct RenderContext {
    pub frame_index: usize,
    pub compute_pipeline: vk::Pipeline,
    pub triangles_pipeline: vk::Pipeline,
    pub quadrics_pipeline: vk::Pipeline,
    pub compute_pipeline_layout: vk::PipelineLayout,
    pub graphics_pipeline_layout: vk::PipelineLayout,
    pub render_pass: vk::RenderPass,
    pub scene_data: SceneData,
    pub cameras: Vec<Camera>,
    pub views: Vec<xr::View>,
    pub resources: Resources,
    pub frames: [Frame; PIPELINE_DEPTH],
    pub swapchain: Swapchain,
    pub descriptors: Descriptors,

    // Populated only between rendering::begin and rendering::end
    pub triangles_primitive_map: HashMap<u32, InstancedPrimitive>,
    pub quadrics_primitive_map: HashMap<u32, InstancedQuadricPrimitive>,
}

impl RenderContext {
    pub fn new(vulkan_context: &VulkanContext, xr_context: &XrContext) -> Result<Self> {
        println!("[HOTHAM_RENDERER] Creating renderer..");
        let xr_swapchain = &xr_context.swapchain;
        let swapchain_resolution = xr_context.swapchain_resolution;

        // Build swapchain
        let swapchain = SwapchainInfo::from_openxr_swapchain(xr_swapchain, swapchain_resolution)?;
        Self::new_from_swapchain_info(vulkan_context, &swapchain)
    }

    /// Command buffer of the current frame
    pub fn cmd(&self) -> vk::CommandBuffer {
        self.frames[self.frame_index].command_buffer
    }

    pub fn render_area(&self) -> vk::Rect2D {
        self.swapchain.render_area
    }

    pub(crate) fn new_from_swapchain_info(
        vulkan_context: &VulkanContext,
        swapchain_info: &SwapchainInfo,
    ) -> Result<Self> {
        let descriptors = unsafe { Descriptors::new(vulkan_context) };
        let resources = unsafe { Resources::new(vulkan_context, &descriptors) };

        // Pipeline, render pass
        let render_pass = create_render_pass(vulkan_context)?;
        let swapchain = Swapchain::new(swapchain_info, vulkan_context, render_pass);
        let pipeline_layout =
            create_pipeline_layout(vulkan_context, slice_from_ref(&descriptors.graphics_layout))?;
        let (triangles_pipeline, quadrics_pipeline) = create_pipelines(
            vulkan_context,
            pipeline_layout,
            &swapchain.render_area,
            render_pass,
        )?;
        let (compute_pipeline, compute_pipeline_layout) = create_compute_pipeline(
            &vulkan_context.device,
            slice_from_ref(&descriptors.compute_layout),
        );

        // Create all the per-frame resources we need
        let mut index = 0;
        let frames = [(); PIPELINE_DEPTH].map(|_| {
            let frame =
                Frame::new(vulkan_context, index, &descriptors).expect("Unable to create frame!");
            // mmmm.. hacky
            index += 1;
            frame
        });

        let scene_data = Default::default();

        Ok(Self {
            frames,
            frame_index: 0,
            swapchain,
            compute_pipeline,
            graphics_pipeline_layout: pipeline_layout,
            triangles_pipeline,
            quadrics_pipeline,
            compute_pipeline_layout,
            render_pass,
            cameras: vec![Default::default(); 2],
            views: vec![Default::default(); 2],
            scene_data,
            descriptors,
            resources,

            triangles_primitive_map: HashMap::default(),
            quadrics_primitive_map: HashMap::default(),
        })
    }

    #[cfg(test)]
    #[cfg(target_os = "windows")]
    pub(crate) fn testing() -> (Self, VulkanContext) {
        let vulkan_context = VulkanContext::testing().unwrap();
        let resolution = vk::Extent2D {
            height: 800,
            width: 800,
        };
        // Create an image with vulkan_context
        let image = vulkan_context
            .create_image(
                COLOR_FORMAT,
                &resolution,
                vk::ImageUsageFlags::COLOR_ATTACHMENT | vk::ImageUsageFlags::TRANSFER_SRC,
                2,
                1,
            )
            .unwrap();
        vulkan_context
            .set_debug_name(vk::ObjectType::IMAGE, image.handle.as_raw(), "Screenshot")
            .unwrap();

        let swapchain = SwapchainInfo {
            images: vec![image.handle],
            resolution,
        };

        (
            RenderContext::new_from_swapchain_info(&vulkan_context, &swapchain).unwrap(),
            vulkan_context,
        )
    }

    #[cfg(test)]
    #[cfg(target_os = "windows")]
    pub(crate) fn testing_with_image() -> (Self, VulkanContext, Image) {
        let vulkan_context = VulkanContext::testing().unwrap();
        let resolution = vk::Extent2D {
            height: 800,
            width: 800,
        };
        // Create an image with vulkan_context
        let image = vulkan_context
            .create_image(
                COLOR_FORMAT,
                &resolution,
                vk::ImageUsageFlags::COLOR_ATTACHMENT | vk::ImageUsageFlags::TRANSFER_SRC,
                2,
                1,
            )
            .unwrap();
        vulkan_context
            .set_debug_name(vk::ObjectType::IMAGE, image.handle.as_raw(), "Screenshot")
            .unwrap();

        let swapchain = SwapchainInfo {
            images: vec![image.handle],
            resolution,
        };

        (
            RenderContext::new_from_swapchain_info(&vulkan_context, &swapchain).unwrap(),
            vulkan_context,
            image,
        )
    }

    pub fn update_scene_data(
        &mut self,
        views: &[xr::View],
        gos_from_global: &Affine3A,
        gos_from_stage: &Affine3A,
    ) {
        self.views = views.to_owned();

        // View (camera)
        let view_matrices = &self
            .cameras
            .iter_mut()
            .enumerate()
            .map(|(n, c)| c.update(&views[n], gos_from_stage))
            .collect::<Vec<_>>();

        // Projection
        let near = 0.05;

        let fov_left = views[0].fov;
        let fov_right = views[1].fov;

        self.scene_data.view_projection = [
            Frustum::from(fov_left).projection(near) * view_matrices[0],
            Frustum::from(fov_right).projection(near) * view_matrices[1],
        ];

        self.scene_data.camera_position = [
            self.cameras[0].position_in_gos(),
            self.cameras[1].position_in_gos(),
        ];

        unsafe {
            let scene_data = &mut self.frames[self.frame_index]
                .scene_data_buffer
                .as_slice_mut()[0];
            scene_data.camera_position = self.scene_data.camera_position;
            scene_data.view_projection = self.scene_data.view_projection;
            scene_data.params = self.scene_data.params;
            scene_data.lights = self.scene_data.lights;
            for light in &mut scene_data.lights {
                light.position = gos_from_global.transform_point3(light.position);
                light.direction = gos_from_global.transform_vector3(light.direction);
            }
        }
    }

    /// Start rendering a frame
    pub fn begin_frame(&self, vulkan_context: &VulkanContext) {
        // Get the values we need to start the frame..
        let device = &vulkan_context.device;
        let frame = &self.frames[self.frame_index];

        // Wait for the GPU to be ready.
        self.wait(device, frame);

        let command_buffer = frame.command_buffer;
        unsafe {
            device
                .begin_command_buffer(
                    command_buffer,
                    &vk::CommandBufferBeginInfo::builder()
                        .flags(vk::CommandBufferUsageFlags::ONE_TIME_SUBMIT),
                )
                .unwrap();
        }
    }

    pub fn cull_objects(&mut self, vulkan_context: &VulkanContext) {
        let device = &vulkan_context.device;
        let frame_index = self.frame_index;
        let frame = &mut self.frames[self.frame_index];
        let primitive_cull_buffer = &frame.primitive_cull_data_buffer;
        let command_buffer = frame.compute_command_buffer;
        let fence = frame.compute_fence;

        // Create the cull parameters to pass to the compute shader
        let cull_params =
            CullParams::new(&self.scene_data.view_projection, primitive_cull_buffer.len);

        unsafe {
            frame.cull_params_buffer.overwrite(&[cull_params]);
        }

        let group_count_x = (primitive_cull_buffer.len / 1024) + 1;

        unsafe {
            device
                .begin_command_buffer(
                    command_buffer,
                    &vk::CommandBufferBeginInfo::builder()
                        .flags(vk::CommandBufferUsageFlags::ONE_TIME_SUBMIT),
                )
                .unwrap();
            device.cmd_bind_pipeline(
                command_buffer,
                vk::PipelineBindPoint::COMPUTE,
                self.compute_pipeline,
            );
            device.cmd_bind_descriptor_sets(
                command_buffer,
                vk::PipelineBindPoint::COMPUTE,
                self.compute_pipeline_layout,
                0,
                slice_from_ref(&self.descriptors.compute_sets[frame_index]),
                &[],
            );
            device.cmd_dispatch(command_buffer, group_count_x as u32, 1, 1);
            device.end_command_buffer(command_buffer).unwrap();
            let submit_info =
                vk::SubmitInfo::builder().command_buffers(slice_from_ref(&command_buffer));
            device
                .queue_submit(
                    vulkan_context.graphics_queue,
                    slice_from_ref(&submit_info),
                    fence,
                )
                .unwrap();
            device
                .wait_for_fences(slice_from_ref(&fence), true, CULLING_TIMEOUT)
                .unwrap_or_else(|e| panic!("@@@ TIMEOUT WAITING FOR CULLING SHADER - {:?} @@@", e));
            device.reset_fences(slice_from_ref(&fence)).unwrap();
        }
    }

    /// Begin the PBR renderpass.
    /// DOES NOT BEGIN RECORDING COMMAND BUFFERS - call begin_frame first!
    pub fn begin_pbr_render_pass(
        &self,
        vulkan_context: &VulkanContext,
        swapchain_image_index: usize,
    ) {
        // Get the values we need to start a renderpass
        let device = &vulkan_context.device;
        let frame = &self.frames[self.frame_index];
        let command_buffer = frame.command_buffer;
        let framebuffer = self.swapchain.framebuffers[swapchain_image_index];

        // Begin the renderpass.
        let render_pass_begin_info = vk::RenderPassBeginInfo::builder()
            .render_pass(self.render_pass)
            .framebuffer(framebuffer)
            .render_area(self.swapchain.render_area)
            .clear_values(&CLEAR_VALUES);

        unsafe {
            device.cmd_begin_render_pass(
                command_buffer,
                &render_pass_begin_info,
                vk::SubpassContents::INLINE,
            );
            device.cmd_bind_pipeline(
                command_buffer,
                vk::PipelineBindPoint::GRAPHICS,
                self.triangles_pipeline,
            );
            device.cmd_bind_descriptor_sets(
                command_buffer,
                vk::PipelineBindPoint::GRAPHICS,
                self.graphics_pipeline_layout,
                0,
                slice_from_ref(&self.descriptors.sets[self.frame_index]),
                &[],
            );
            device.cmd_bind_index_buffer(
                command_buffer,
                self.resources.index_buffer.buffer,
                0,
                vk::IndexType::UINT32,
            );
            device.cmd_bind_vertex_buffers(
                command_buffer,
                0,
                slice_from_ref(&self.resources.vertex_buffer.buffer),
                &[0],
            );
        }
    }

    pub fn end_pbr_render_pass(&mut self, vulkan_context: &VulkanContext) {
        let device = &vulkan_context.device;
        let frame = &self.frames[self.frame_index];
        let command_buffer = frame.command_buffer;
        unsafe {
            device.cmd_end_render_pass(command_buffer);
        }
    }

    /// Finish rendering a frame
    pub(crate) fn end_frame(&mut self, vulkan_context: &VulkanContext) {
        // Get the values we need to end the renderpass
        let device = &vulkan_context.device;
        let frame = &self.frames[self.frame_index];
        let command_buffer = frame.command_buffer;
        let graphics_queue = vulkan_context.graphics_queue;

        // End the render pass and submit.
        unsafe {
            device.end_command_buffer(command_buffer).unwrap();
            let fence = frame.fence;
            let submit_info =
                vk::SubmitInfo::builder().command_buffers(slice_from_ref(&command_buffer));
            device
                .queue_submit(graphics_queue, slice_from_ref(&submit_info), fence)
                .expect("[HOTHAM_RENDER] @@ GPU CRASH DETECTED @@ - You are probably doing too much work in a compute shader!");
        }

        // And we're done! Bump the frame index.
        self.frame_index = (self.frame_index + 1) % PIPELINE_DEPTH;
    }

    pub(crate) fn wait(&self, device: &ash::Device, frame: &Frame) {
        let fence = frame.fence;

        unsafe {
            device.wait_for_fences(&[fence], true, u64::MAX).unwrap();
            device.reset_fences(&[fence]).unwrap();
        }
    }

    pub(crate) fn create_texture_image(
        &mut self,
        name: &str,
        vulkan_context: &VulkanContext,
        image_buf: &[u8],
        mip_count: u32,
        offsets: Vec<vk::DeviceSize>,
        texture_image: &Image,
    ) -> Result<u32> {
        vulkan_context.set_debug_name(
            vk::ObjectType::IMAGE,
            texture_image.handle.as_raw(),
            name,
        )?;

        // TODO: This is only necessary on desktop, or if there is data in the buffer!
        if !image_buf.is_empty() {
            vulkan_context.upload_image(image_buf, mip_count, offsets, texture_image);
        }

        let texture_index = unsafe {
            self.resources
                .write_texture_to_array(vulkan_context, &self.descriptors, texture_image)
        };

        println!(
            "[HOTHAM_VULKAN] ..done! Texture {} created successfully.",
            name
        );

        Ok(texture_index)
    }
}

pub struct InstancedPrimitive {
    pub primitive: Primitive,
    pub instances: Vec<Instance>,
}

pub struct InstancedQuadricPrimitive {
    pub primitive: Primitive,
    pub instances: Vec<QuadricInstance>,
}

pub struct Instance {
    pub gos_from_local: Affine3A,
    pub bounding_sphere: Vec4,
    pub skin_id: u32,
}

pub struct QuadricInstance {
    pub gos_from_local: Affine3A,
    pub bounding_sphere: Vec4,
    pub surface_q_in_local: Mat4,
    pub bounds_q_in_local: Mat4,
    pub uv_from_local: Mat4,
}

pub fn create_push_constant<T: Sized>(p: &T) -> &[u8] {
    unsafe { std::slice::from_raw_parts(p as *const T as *const u8, size_of::<T>()) }
}

fn create_render_pass(vulkan_context: &VulkanContext) -> Result<vk::RenderPass> {
    // Attachment used for MSAA
    let color_attachment = vk::AttachmentDescription::builder()
        .format(COLOR_FORMAT)
        .samples(vk::SampleCountFlags::TYPE_4)
        .load_op(vk::AttachmentLoadOp::CLEAR)
        .store_op(vk::AttachmentStoreOp::DONT_CARE)
        .stencil_load_op(vk::AttachmentLoadOp::DONT_CARE)
        .stencil_store_op(vk::AttachmentStoreOp::DONT_CARE)
        .initial_layout(vk::ImageLayout::UNDEFINED)
        .final_layout(vk::ImageLayout::COLOR_ATTACHMENT_OPTIMAL);

    // Final attachment to be presented
    let color_attachment_resolve = vk::AttachmentDescription::builder()
        .format(COLOR_FORMAT)
        .samples(vk::SampleCountFlags::TYPE_1)
        .load_op(vk::AttachmentLoadOp::DONT_CARE)
        .store_op(vk::AttachmentStoreOp::DONT_CARE)
        .stencil_load_op(vk::AttachmentLoadOp::DONT_CARE)
        .stencil_store_op(vk::AttachmentStoreOp::DONT_CARE)
        .initial_layout(vk::ImageLayout::UNDEFINED)
        .final_layout(vk::ImageLayout::COLOR_ATTACHMENT_OPTIMAL);

    let depth_attachment = vk::AttachmentDescription::builder()
        .format(DEPTH_FORMAT)
        .samples(vk::SampleCountFlags::TYPE_4)
        .load_op(vk::AttachmentLoadOp::CLEAR)
        .store_op(vk::AttachmentStoreOp::DONT_CARE)
        .stencil_load_op(vk::AttachmentLoadOp::DONT_CARE)
        .stencil_store_op(vk::AttachmentStoreOp::DONT_CARE)
        .initial_layout(vk::ImageLayout::UNDEFINED)
        .final_layout(vk::ImageLayout::DEPTH_STENCIL_ATTACHMENT_OPTIMAL);

    let color_attachment_reference = vk::AttachmentReference::builder()
        .attachment(0)
        .layout(vk::ImageLayout::COLOR_ATTACHMENT_OPTIMAL)
        .build();

    let color_attachment_reference = [color_attachment_reference];

    let depth_stencil_reference = vk::AttachmentReference::builder()
        .attachment(1)
        .layout(vk::ImageLayout::DEPTH_STENCIL_ATTACHMENT_OPTIMAL)
        .build();

    let color_attachment_resolve_reference = vk::AttachmentReference::builder()
        .attachment(2)
        .layout(vk::ImageLayout::COLOR_ATTACHMENT_OPTIMAL)
        .build();

    let color_attachment_resolve_reference = [color_attachment_resolve_reference];

    let subpass = vk::SubpassDescription::builder()
        .pipeline_bind_point(vk::PipelineBindPoint::GRAPHICS)
        .color_attachments(&color_attachment_reference)
        .resolve_attachments(&color_attachment_resolve_reference)
        .depth_stencil_attachment(&depth_stencil_reference);

    let dependency = vk::SubpassDependency::builder()
        .src_subpass(vk::SUBPASS_EXTERNAL)
        .dst_subpass(0)
        .src_stage_mask(
            vk::PipelineStageFlags::COLOR_ATTACHMENT_OUTPUT
                | vk::PipelineStageFlags::EARLY_FRAGMENT_TESTS,
        )
        .src_access_mask(vk::AccessFlags::empty())
        .dst_stage_mask(
            vk::PipelineStageFlags::COLOR_ATTACHMENT_OUTPUT
                | vk::PipelineStageFlags::EARLY_FRAGMENT_TESTS,
        )
        .dst_access_mask(
            vk::AccessFlags::COLOR_ATTACHMENT_WRITE
                | vk::AccessFlags::DEPTH_STENCIL_ATTACHMENT_WRITE,
        );

    let view_masks = [!(!0 << VIEW_COUNT)];
    let mut multiview = vk::RenderPassMultiviewCreateInfo::builder()
        .view_masks(&view_masks)
        .correlation_masks(&view_masks);

    let attachments = [
        *color_attachment,
        *depth_attachment,
        *color_attachment_resolve,
    ];

    let render_pass = unsafe {
        vulkan_context.device.create_render_pass(
            &vk::RenderPassCreateInfo::builder()
                .attachments(&attachments)
                .subpasses(&[*subpass])
                .dependencies(&[*dependency])
                .push_next(&mut multiview),
            None,
        )
    }?;

    Ok(render_pass)
}

fn create_pipelines(
    vulkan_context: &VulkanContext,
    pipeline_layout: vk::PipelineLayout,
    render_area: &vk::Rect2D,
    render_pass: vk::RenderPass,
<<<<<<< HEAD
) -> Result<(vk::Pipeline, vk::Pipeline)> {
    print!("[HOTHAM_INIT] Creating pipeline..");
=======
) -> Result<vk::Pipeline> {
>>>>>>> a6c4a57e
    // Build up the state of the pipeline

    // Triangle vertex shader stage
    let (triangle_vertex_shader, triangle_vertex_stage) =
        create_shader(TRIANGLE_VERT, vk::ShaderStageFlags::VERTEX, vulkan_context)?;

    // Triangle fragment shader stage
    let (triangle_fragment_shader, triangle_fragment_stage) = create_shader(
        TRIANGLE_FRAG,
        vk::ShaderStageFlags::FRAGMENT,
        vulkan_context,
    )?;

    let triangle_stages = [triangle_vertex_stage, triangle_fragment_stage];

    // Quadric vertex shader stage
    let (quadric_vertex_shader, quadric_vertex_stage) =
        create_shader(QUADRIC_VERT, vk::ShaderStageFlags::VERTEX, vulkan_context)?;

    // Quadric fragment shader stage
    let (quadric_fragment_shader, quadric_fragment_stage) =
        create_shader(QUADRIC_FRAG, vk::ShaderStageFlags::FRAGMENT, vulkan_context)?;

    let quadric_stages = [quadric_vertex_stage, quadric_fragment_stage];

    // Vertex input state
    let vertex_binding_description = vk::VertexInputBindingDescription::builder()
        .binding(0)
        .stride(size_of::<Vertex>() as _)
        .input_rate(vk::VertexInputRate::VERTEX)
        .build();
    let vertex_binding_descriptions = [vertex_binding_description];
    let vertex_attribute_descriptions = Vertex::attribute_descriptions();

    let vertex_input_state = vk::PipelineVertexInputStateCreateInfo::builder()
        .vertex_attribute_descriptions(&vertex_attribute_descriptions)
        .vertex_binding_descriptions(&vertex_binding_descriptions);

    // Input assembly state
    let input_assembly_state = vk::PipelineInputAssemblyStateCreateInfo::builder()
        .topology(vk::PrimitiveTopology::TRIANGLE_LIST);

    // Viewport State
    let viewport = vk::Viewport {
        x: 0.0,
        y: 0.0,
        width: render_area.extent.width as _,
        height: render_area.extent.height as _,
        min_depth: 0.0,
        max_depth: 1.0,
    };
    let viewports = [viewport];

    // Scissors
    let scissors = [*render_area];

    let viewport_state = vk::PipelineViewportStateCreateInfo::builder()
        .viewports(&viewports)
        .scissors(&scissors);

    // Rasterization state
    let rasterization_state = vk::PipelineRasterizationStateCreateInfo::builder()
        .polygon_mode(vk::PolygonMode::FILL)
        .cull_mode(vk::CullModeFlags::BACK)
        .front_face(vk::FrontFace::COUNTER_CLOCKWISE)
        .rasterizer_discard_enable(false)
        .depth_clamp_enable(false)
        .depth_bias_enable(false)
        .depth_bias_constant_factor(0.0)
        .depth_bias_clamp(0.0)
        .depth_bias_slope_factor(0.0)
        .line_width(1.0);

    // Multisample state
    let multisample_state = vk::PipelineMultisampleStateCreateInfo::builder()
        .rasterization_samples(vk::SampleCountFlags::TYPE_4);

    // Depth stencil state
    let depth_stencil_state = vk::PipelineDepthStencilStateCreateInfo::builder()
        .depth_test_enable(true)
        .depth_write_enable(true)
        .depth_compare_op(vk::CompareOp::GREATER)
        .depth_bounds_test_enable(false)
        .min_depth_bounds(0.0)
        .max_depth_bounds(1.0)
        .stencil_test_enable(false);

    // Color blend state
    let color_blend_attachment = vk::PipelineColorBlendAttachmentState::builder()
        .color_write_mask(
            vk::ColorComponentFlags::R
                | vk::ColorComponentFlags::G
                | vk::ColorComponentFlags::B
                | vk::ColorComponentFlags::A,
        )
        .blend_enable(false)
        .build();

    let color_blend_attachments = [color_blend_attachment];

    let color_blend_state = vk::PipelineColorBlendStateCreateInfo::builder()
        .logic_op_enable(false)
        .attachments(&color_blend_attachments);

    let triangle_create_info = vk::GraphicsPipelineCreateInfo::builder()
        .stages(&triangle_stages)
        .vertex_input_state(&vertex_input_state)
        .input_assembly_state(&input_assembly_state)
        .viewport_state(&viewport_state)
        .rasterization_state(&rasterization_state)
        .multisample_state(&multisample_state)
        .depth_stencil_state(&depth_stencil_state)
        .color_blend_state(&color_blend_state)
        .layout(pipeline_layout)
        .render_pass(render_pass)
        .subpass(0)
        .build();

    let quadric_create_info = vk::GraphicsPipelineCreateInfo::builder()
        .stages(&quadric_stages)
        .vertex_input_state(&vertex_input_state)
        .input_assembly_state(&input_assembly_state)
        .viewport_state(&viewport_state)
        .rasterization_state(&rasterization_state)
        .multisample_state(&multisample_state)
        .depth_stencil_state(&depth_stencil_state)
        .color_blend_state(&color_blend_state)
        .layout(pipeline_layout)
        .render_pass(render_pass)
        .subpass(0)
        .build();

    let create_infos = [triangle_create_info, quadric_create_info];

    let pipelines = unsafe {
        vulkan_context.device.create_graphics_pipelines(
            vk::PipelineCache::null(),
            &create_infos,
            None,
        )
    }
    .map_err(|(_, r)| r)?;

    unsafe {
        vulkan_context
            .device
            .destroy_shader_module(triangle_vertex_shader, None);
        vulkan_context
            .device
            .destroy_shader_module(triangle_fragment_shader, None);
        vulkan_context
            .device
            .destroy_shader_module(quadric_vertex_shader, None);
        vulkan_context
            .device
            .destroy_shader_module(quadric_fragment_shader, None);
    }

    Ok((pipelines[0], pipelines[1]))
}

pub fn create_shader(
    shader_code: &[u32],
    stage: vk::ShaderStageFlags,
    vulkan_context: &VulkanContext,
) -> Result<(vk::ShaderModule, vk::PipelineShaderStageCreateInfo)> {
    let main = unsafe { CStr::from_bytes_with_nul_unchecked(b"main\0") };
    let create_info = vk::ShaderModuleCreateInfo::builder().code(shader_code);
    let shader_module = unsafe {
        vulkan_context
            .device
            .create_shader_module(&create_info, None)
    }?;
    let shader_stage = vk::PipelineShaderStageCreateInfo::builder()
        .stage(stage)
        .name(<&std::ffi::CStr>::clone(&main))
        .module(shader_module)
        .build();

    Ok((shader_module, shader_stage))
}

fn create_pipeline_layout(
    vulkan_context: &VulkanContext,
    set_layouts: &[vk::DescriptorSetLayout],
) -> Result<vk::PipelineLayout> {
    let create_info = &vk::PipelineLayoutCreateInfo::builder().set_layouts(set_layouts);
    unsafe {
        vulkan_context
            .device
            .create_pipeline_layout(create_info, None)
    }
    .map_err(|e| e.into())
}

#[repr(C)]
#[derive(Debug, Clone)]
pub struct CullParams {
    /// Four clip planes per camera, one plane per row.
    pub left_clip_planes: Mat4,
    pub right_clip_planes: Mat4,
    pub draw_calls: u32,
}

impl CullParams {
    fn new(view_projections: &[Mat4; 2], draw_calls: usize) -> Self {
        Self {
            left_clip_planes: extract_planes_from_frustum(&view_projections[0]),
            right_clip_planes: extract_planes_from_frustum(&view_projections[1]),
            draw_calls: draw_calls as u32,
        }
    }
}

fn create_compute_pipeline(
    device: &ash::Device,
    layouts: &[vk::DescriptorSetLayout],
) -> (vk::Pipeline, vk::PipelineLayout) {
    unsafe {
        let shader_entry_name = CStr::from_bytes_with_nul_unchecked(b"main\0");
        let compute_module = device
            .create_shader_module(
                &vk::ShaderModuleCreateInfo::builder().code(CULLING_COMP),
                None,
            )
            .unwrap();

        let create_info = &vk::PipelineLayoutCreateInfo::builder().set_layouts(layouts);

        let layout = device.create_pipeline_layout(create_info, None).unwrap();

        let create_info = vk::ComputePipelineCreateInfo::builder()
            .stage(vk::PipelineShaderStageCreateInfo {
                stage: vk::ShaderStageFlags::COMPUTE,
                module: compute_module,
                p_name: shader_entry_name.as_ptr(),
                ..Default::default()
            })
            .layout(layout);

        let pipeline = device
            .create_compute_pipelines(
                vk::PipelineCache::null(),
                std::slice::from_ref(&create_info),
                None,
            )
            .unwrap()[0];

        (pipeline, layout)
    }
}<|MERGE_RESOLUTION|>--- conflicted
+++ resolved
@@ -598,12 +598,7 @@
     pipeline_layout: vk::PipelineLayout,
     render_area: &vk::Rect2D,
     render_pass: vk::RenderPass,
-<<<<<<< HEAD
 ) -> Result<(vk::Pipeline, vk::Pipeline)> {
-    print!("[HOTHAM_INIT] Creating pipeline..");
-=======
-) -> Result<vk::Pipeline> {
->>>>>>> a6c4a57e
     // Build up the state of the pipeline
 
     // Triangle vertex shader stage
