--- conflicted
+++ resolved
@@ -107,11 +107,8 @@
             physics_context: Default::default(),
             stage_entity,
             hmd_entity,
-<<<<<<< HEAD
             performance_timers: Default::default(),
-=======
             workers: Default::default(),
->>>>>>> 9b13bf75
         }
     }
 }
@@ -162,9 +159,10 @@
     pub stage_entity: hecs::Entity,
     /// HMD entity
     pub hmd_entity: hecs::Entity,
-<<<<<<< HEAD
     /// Performance timers
     pub performance_timers: PerformanceTimers,
+    /// Workers
+    workers: Workers,
 }
 
 #[derive(Debug)]
@@ -200,10 +198,6 @@
             timings: Default::default(),
         }
     }
-=======
-    /// Workers
-    workers: Workers,
->>>>>>> 9b13bf75
 }
 
 /// The result of calling `update()` on Engine.
@@ -315,9 +309,7 @@
         if self.xr_context.frame_state.should_render {
             render_context.end_frame(vulkan_context);
         }
-        let result = self.xr_context.end_frame();
-
-        result
+        self.xr_context.end_frame()
     }
 
     fn check_for_worker_messages(&mut self) -> () {
