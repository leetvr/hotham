--- conflicted
+++ resolved
@@ -23,11 +23,7 @@
 pub use hecs;
 pub use hotham_error::HothamError;
 pub use id_arena;
-<<<<<<< HEAD
-pub use rapier3d::na as nalgebra;
-=======
 pub use rapier3d::na;
->>>>>>> c898dd8e
 
 /// Components are data that are used to update the simulation and interact with the external world
 pub mod components;
