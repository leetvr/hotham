--- conflicted
+++ resolved
@@ -9,17 +9,6 @@
 
 bitflags! {
         /// Flags used by the shader to do shit
-<<<<<<< HEAD
-    pub struct TextureFlags: u32 {
-        /// Do we have base color and metallic roughness textures?
-        const HAS_PBR_TEXTURES = 0b00000001;
-        /// Do we have a normal map?
-        const HAS_NORMAL_MAP = 0b00000010;
-        /// Do we have an AO texture?
-        const HAS_AO_TEXTURE = 0b00000100;
-        /// Do we have an emission texture?
-        const HAS_EMISSION_TEXTURE = 0b00001000;
-=======
     pub struct MaterialFlags: u32 {
         /// Do we have base color texture?
         const HAS_BASE_COLOR_TEXTURE = 1 << 0;
@@ -33,7 +22,6 @@
         const HAS_EMISSION_TEXTURE = 1 << 4;
         /// Are we using unlit workflow?
         const UNLIT_WORKFLOW = 1 << 5;
->>>>>>> a83de4e6
     }
 }
 
@@ -45,59 +33,12 @@
 #[repr(C)]
 #[derive(Debug, Clone, PartialEq)]
 pub struct Material {
-<<<<<<< HEAD
-    /// Bitflags, baby
-    pub texture_flags: TextureFlags,
-    /// The first texture ID used
-    pub base_texture_id: u32, // stupid that this is so huge but we don't have device support for u16 in push constants
-                              // /// The base color of the material
-                              // pub base_color_factor: Vec4,
-                              // /// What workflow should be used - 0.0 for Metallic Roughness / 1.0 for unlit
-                              // pub workflow: u32,
-                              // pub base_color_texture_set: u32,
-                              // /// The metallic-roughness texture.
-                              // pub metallic_roughness_texture_id: u32,
-                              // /// Normal texture
-                              // pub normal_texture_set: u32,
-                              // /// Occlusion texture set
-                              // // pub occlusion_texture_set: u32,
-                              // /// Emissive texture set
-                              // pub emissive_texture_set: u32,
-                              // /// The factor for the metalness of the material.
-                              // pub metallic_factor: f32,
-                              // /// The factor for the roughness of the material.
-                              // pub roughness_factor: f32,
-                              // /// Alpha mask - see fragment shader
-                              // pub alpha_mask: f32,
-                              // /// Alpha mask cutoff - see fragment shader
-                              // pub alpha_mask_cutoff: f32,
-=======
     /// The flags and base_texture_id are stored as two u16 packed into a single u32. The flags are stored in the least significant bits.
     pub packed_flags_and_base_texture_id: u32,
     /// The base color of the material
     pub packed_base_color_factor: u32,
     /// The metallic amd roughness factors, followed by alpha mask cutoff packed with packUnorm4x8.
     pub packed_metallic_roughness_factor_alpha_mask_cutoff: u32,
-    // /// What workflow should be used - 0.0 for Metallic Roughness / 1.0 for unlit
-    // pub workflow: u32,
-    // pub base_color_texture_set: u32,
-    // /// The metallic-roughness texture.
-    // pub metallic_roughness_texture_id: u32,
-    // /// Normal texture
-    // pub normal_texture_set: u32,
-    // /// Occlusion texture set
-    // // pub occlusion_texture_set: u32,
-    // /// Emissive texture set
-    // pub emissive_texture_set: u32,
-    // /// The factor for the metalness of the material.
-    // pub metallic_factor: f32,
-    // /// The factor for the roughness of the material.
-    // pub roughness_factor: f32,
-    // /// Alpha mask - see fragment shader
-    // pub alpha_mask: f32,
-    // /// Alpha mask cutoff - see fragment shader
-    // pub alpha_mask_cutoff: f32,
->>>>>>> a83de4e6
 }
 
 impl Default for Material {
@@ -164,31 +105,6 @@
             .map(|i| Texture::load(i.texture(), TextureUsage::Emission, import_context))
             .unwrap_or(NO_TEXTURE);
 
-<<<<<<< HEAD
-        let mut texture_flags = TextureFlags::empty();
-        if base_color_texture_set != NO_TEXTURE && metallic_roughness_texture_set != NO_TEXTURE {
-            texture_flags.toggle(TextureFlags::HAS_PBR_TEXTURES);
-        }
-
-        if normal_texture_set != NO_TEXTURE {
-            texture_flags.toggle(TextureFlags::HAS_NORMAL_MAP);
-        }
-
-        if emissive_texture_set != NO_TEXTURE {
-            texture_flags.toggle(TextureFlags::HAS_EMISSION_TEXTURE);
-        }
-
-        if has_occlusion_texture {
-            texture_flags.toggle(TextureFlags::HAS_AO_TEXTURE);
-        }
-
-        // Don't allow non-sensical flags
-        assert_ne!(texture_flags, TextureFlags::HAS_EMISSION_TEXTURE);
-        assert_ne!(texture_flags, TextureFlags::HAS_AO_TEXTURE);
-        assert_ne!(
-            texture_flags,
-            TextureFlags::HAS_AO_TEXTURE | TextureFlags::HAS_EMISSION_TEXTURE
-=======
         let mut material_flags = MaterialFlags::empty();
         if base_color_texture_set != NO_TEXTURE {
             material_flags.insert(MaterialFlags::HAS_BASE_COLOR_TEXTURE);
@@ -220,34 +136,18 @@
         assert_ne!(
             material_flags,
             MaterialFlags::HAS_AO_TEXTURE | MaterialFlags::HAS_EMISSION_TEXTURE
->>>>>>> a83de4e6
         );
 
         // Collect the material properties.
         let material = Material {
-<<<<<<< HEAD
-            texture_flags,
-            base_texture_id: base_color_texture_set as _,
-            // base_color_factor,
-            // workflow,
-            // occlusion_texture_set,
-            // metallic_factor,
-            // roughness_factor,
-            // alpha_mask,
-            // alpha_mask_cutoff,
-=======
             packed_flags_and_base_texture_id: pack2x16(material_flags.bits, base_color_texture_set),
             packed_base_color_factor: pack_unorm4x8(&pbr_metallic_roughness.base_color_factor()),
-            // base_color_factor,
-            // workflow,
-            // occlusion_texture_set,
             packed_metallic_roughness_factor_alpha_mask_cutoff: pack_unorm4x8(&[
                 pbr_metallic_roughness.metallic_factor(),
                 pbr_metallic_roughness.roughness_factor(),
                 material.alpha_cutoff().unwrap_or(0.0),
                 0.0,
             ]),
->>>>>>> a83de4e6
         };
 
         // Then push it into the materials buffer
@@ -263,16 +163,11 @@
     /// Create a simple, unlit, white coloured material.
     pub fn unlit_white() -> Material {
         Material {
-<<<<<<< HEAD
-            // workflow: UNLIT_WORKFLOW,
-            ..Default::default()
-=======
             packed_flags_and_base_texture_id: MaterialFlags::UNLIT_WORKFLOW.bits,
             packed_base_color_factor: u32::MAX,
             packed_metallic_roughness_factor_alpha_mask_cutoff: pack_unorm4x8(&[
                 1.0, 1.0, 0.0, 0.0,
             ]),
->>>>>>> a83de4e6
         }
     }
 
@@ -280,27 +175,11 @@
     /// https://registry.khronos.org/glTF/specs/2.0/glTF-2.0.html#reference-material-pbrmetallicroughness
     pub fn gltf_default() -> Self {
         Self {
-<<<<<<< HEAD
-            texture_flags: TextureFlags::empty(),
-            base_texture_id: NO_TEXTURE as _,
-=======
             packed_flags_and_base_texture_id: MaterialFlags::empty().bits,
             packed_base_color_factor: u32::MAX,
             packed_metallic_roughness_factor_alpha_mask_cutoff: pack_unorm4x8(&[
                 1.0, 1.0, 0.0, 0.0,
             ]),
->>>>>>> a83de4e6
-            // base_color_factor: [1., 1., 1., 1.].into(),
-            // workflow: METALLIC_ROUGHNESS_WORKFLOW,
-            // base_color_texture_set: NO_TEXTURE,
-            // metallic_roughness_texture_id: NO_TEXTURE,
-            // normal_texture_set: NO_TEXTURE,
-            // occlusion_texture_set: NO_TEXTURE,
-            // emissive_texture_set: NO_TEXTURE,
-            // metallic_factor: 1.0,
-            // roughness_factor: 1.0,
-            // alpha_mask: Default::default(),
-            // alpha_mask_cutoff: Default::default(),
         }
     }
 }
