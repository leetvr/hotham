--- conflicted
+++ resolved
@@ -2,15 +2,11 @@
     resources::RenderContext,
     resources::{VulkanContext, XrContext},
 };
-<<<<<<< HEAD
 /// End the PBR renderpass
-/// Make sure to only call this function ONCE per frame, AFTER `begin_frame`, AFTER `begin_pbr_renderpass` and BEFORE `end_frame`
-=======
-
 /// Evalues the provided XrContent to ensure the frame state allows for rendering before completing
 /// the Vulkan render pass.
+/// Make sure to only call this function ONCE per frame, AFTER `begin_frame`, AFTER `begin_pbr_renderpass` and BEFORE `end_frame`
 
->>>>>>> f6540952
 pub fn end_pbr_renderpass(
     xr_context: &mut XrContext,
     vulkan_context: &VulkanContext,
