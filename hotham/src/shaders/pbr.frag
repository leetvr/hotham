--- conflicted
+++ resolved
@@ -19,43 +19,31 @@
 layout (location = 1) in vec2 inUV;
 layout (location = 2) in vec3 inNormal;
 
-<<<<<<< HEAD
-// Textures
-layout (set = 0, binding = 3) uniform sampler2D textures[10000];
-layout (set = 0, binding = 4) uniform samplerCube cubeTextures[100];
-
-#define DEFAULT_EXPOSURE 1.0
-#define DEFAULT_IBL_SCALE 0.4
-#define DEFAULT_CUBE_MIPMAP_LEVELS F16(10)
-#define BRDF_LUT_TEXTURE_ID 0
-#define SAMPLER_IRRADIANCE_TEXTURE_ID 0
-#define ENVIRONMENT_MAP_TEXTURE_ID 1
-#define ERROR_MAGENTA f16vec3(1, 0, 1)
-
-#define TEXTURE_FLAG_HAS_PBR_TEXTURES 1
-#define TEXTURE_FLAG_HAS_NORMAL_MAP 2
-#define TEXTURE_FLAG_HAS_AO_TEXTURE 4
-#define TEXTURE_FLAG_HAS_EMISSION_TEXTURE 8
-
-layout( push_constant ) uniform constants
-{
-    uint textureFlags;
-    uint baseTextureID;
-} material;
-=======
 // Outputs
 layout (location = 0) out vec4 outColor;
+
+// Fast approximation of ACES tonemap
+// https://knarkowicz.wordpress.com/2016/01/06/aces-filmic-tone-mapping-curve/
+f16vec3 toneMapACES_Narkowicz(f16vec3 color) {
+    const float16_t A = F16(2.51);
+    const float16_t B = F16(0.03);
+    const float16_t C = F16(2.43);
+    const float16_t D = F16(0.59);
+    const float16_t E = F16(0.14);
+    return clamp((color * (A * color + B)) / (color * (C * color + D) + E), F16(0), F16(1));
+}
+
+f16vec3 tonemap(const f16vec3 color) {
+    return toneMapACES_Narkowicz(color);
+}
 
 // Get normal, tangent and bitangent vectors.
 vec3 getNormal() {
     vec3 N = normalize(inNormal);
-    if ((materialFlags & TEXTURE_FLAG_HAS_NORMAL_MAP) == 0) {
-        return N;
-    }
 
-    vec3 textureNormal;
-    textureNormal.xy = texture(textures[baseTextureID + 2], inUV).ga * 2.0 - 1.0;
-    textureNormal.z = sqrt(1 - dot(textureNormal.xy, textureNormal.xy));
+    f16vec3 textureNormal;
+    textureNormal.xy = f16vec2(texture(textures[baseTextureID + 2], inUV).ga) * F16(2) - F16(1);
+    textureNormal.z = sqrt(F16(1) - dot(textureNormal.xy, textureNormal.xy));
 
     // We compute the tangents on the fly because it is faster, presumably because it saves bandwidth.
     // See http://www.thetenthplanet.de/archives/1180 for an explanation of how this works
@@ -73,174 +61,13 @@
 
     return normalize(TBN * textureNormal);
 }
->>>>>>> a83de4e6
-
-// The default index of refraction of 1.5 yields a dielectric normal incidence reflectance (eg. f0) of 0.04
-#define DEFAULT_F0 V16(0.04)
-
-// Fast approximation of ACES tonemap
-// https://knarkowicz.wordpress.com/2016/01/06/aces-filmic-tone-mapping-curve/
-f16vec3 toneMapACES_Narkowicz(f16vec3 color) {
-    const float16_t A = F16(2.51);
-    const float16_t B = F16(0.03);
-    const float16_t C = F16(2.43);
-    const float16_t D = F16(0.59);
-    const float16_t E = F16(0.14);
-    return clamp((color * (A * color + B)) / (color * (C * color + D) + E), F16(0), F16(1));
-}
-
-f16vec3 tonemap(const f16vec3 color) {
-    return toneMapACES_Narkowicz(color);
-}
-
-// Get normal, tangent and bitangent vectors.
-f16vec3 getNormal() {
-    vec3 N = normalize(inNormal);
-
-    f16vec3 textureNormal;
-    textureNormal.xy = f16vec2(texture(textures[material.baseTextureID + 2], inUV).ga) * F16(2) - F16(1);
-    textureNormal.z = sqrt(F16(1) - dot(textureNormal.xy, textureNormal.xy));
-
-    // We compute the tangents on the fly because it is faster, presumably because it saves bandwidth.
-    // See http://www.thetenthplanet.de/archives/1180 for an explanation of how this works
-    // and a little bit about why it is better than using precomputed tangents.
-    // Note however that we are using a slightly different formulation with coordinates in
-    // globally oriented stage space instead of view space and we rely on the UV map not being too distorted.
-    vec3 dGosPosDx = dFdx(inGosPos);
-    vec3 dGosPosDy = dFdy(inGosPos);
-    vec2 dUvDx = dFdx(inUV);
-    vec2 dUvDy = dFdy(inUV);
-
-    vec3 T = normalize(dGosPosDx * dUvDy.t - dGosPosDy * dUvDx.t);
-    vec3 B = normalize(cross(N, T));
-    mat3 TBN = mat3(T, B, N);
-
-    return V16(normalize(TBN * textureNormal));
-}
-
-// Calculation of the lighting contribution from an optional Image Based Light source.
-f16vec3 getIBLContribution(f16vec3 F0, float16_t perceptualRoughness, f16vec3 diffuseColor, f16vec3 reflection, float16_t NdotV) {
-    float16_t lod = perceptualRoughness * DEFAULT_CUBE_MIPMAP_LEVELS - F16(1);
-
-    f16vec2 brdfSamplePoint = clamp(f16vec2(NdotV, perceptualRoughness), f16vec2(0), f16vec2(1.0));
-    f16vec2 f_ab = f16vec2(texture(textures[BRDF_LUT_TEXTURE_ID], brdfSamplePoint)).rg;
-    f16vec3 specularLight = V16(textureLod(cubeTextures[ENVIRONMENT_MAP_TEXTURE_ID], reflection, 5));
-
-<<<<<<< HEAD
-    // see https://bruop.github.io/ibl/#single_scattering_results at Single Scattering Results
-    // Roughness dependent fresnel, from Fdez-Aguera
-    f16vec3 Fr = max(f16vec3(1.0 - perceptualRoughness), F0) - F0;
-    f16vec3 k_S = F0 + Fr * pow(F16(1.0) - NdotV, F16(5.0));
-    f16vec3 FssEss = k_S * f_ab.x + f_ab.y;
-
-    f16vec3 specular = specularLight * FssEss;
-
-    // Multiple scattering, from Fdez-Aguera
-    f16vec3 diffuseLight = V16(textureLod(cubeTextures[SAMPLER_IRRADIANCE_TEXTURE_ID], reflection, lod));
-
-    f16vec3 diffuse = diffuseLight * diffuseColor * BRDF_LAMBERTIAN;
-
-    return diffuse + specular;
-}
-
-f16vec3 getLightContribution(f16vec3 f0, float16_t alphaRoughness, f16vec3 diffuseColor, vec3 n, vec3 v, float16_t NdotV, Light light, float16_t ao) {
-    // Get a vector between this point and the light.
-    vec3 pointToLight;
-    if (light.type != LightType_Directional) {
-        pointToLight = light.position - inGosPos;
-    } else {
-        pointToLight = -light.direction;
-    }
-
-    vec3 l = normalize(pointToLight);
-    vec3 h = normalize(l + v);  // Half vector between both l and v
-
-    float16_t NdotL = F16(clamp(dot(n, l), 0, 1));
-    float16_t NdotH = F16(clamp(dot(n, h), 0, 1));
-    float16_t LdotH = F16(clamp(dot(l, h), 0, 1));
-
-    f16vec3 color;
-
-    if (NdotL > 0. || NdotV > 0.) {
-        float16_t attenuation = getLightAttenuation(light, pointToLight, l);
-
-        f16vec3 diffuseContrib = diffuseColor * BRDF_LAMBERTIAN;
-        f16vec3 specContrib = BRDF_specular(f0, alphaRoughness, V16(h), V16(n), NdotV, NdotL, NdotH, LdotH);
-
-        // Finally, combine the diffuse and specular contributions
-        color = (diffuseContrib + specContrib) * (F16(light.intensity) * attenuation * NdotL * ao);
-    }
-
-    return color;
-}
-
-f16vec3 getPBRMetallicRoughnessColor() {
-    f16vec3 baseColor;
-    f16vec3 amrSample;
-    f16vec3 normal;
-
-    if ((material.textureFlags & TEXTURE_FLAG_HAS_PBR_TEXTURES) != 0) {
-        baseColor = V16(texture(textures[material.baseTextureID], inUV).rgb);
-        amrSample = V16(texture(textures[material.baseTextureID + 1], inUV).rgb);
-    } else {
-        baseColor = f16vec3(1);
-        amrSample = f16vec3(1, 0.5, 0.5);
-    }
-
-    if ((material.textureFlags & TEXTURE_FLAG_HAS_NORMAL_MAP) != 0) {
-        normal = getNormal();
-    } else {
-        // As per the glTF spec:
-        // The textures for metalness and roughness properties are packed together in a single texture called metallicRoughnessTexture.
-        // Its green channel contains roughness values and its blue channel contains metalness values.
-        normal = normalize(V16(inNormal));
-    }
-
-    float16_t perceptualRoughness = clamp(amrSample.g, MEDIUMP_FLT_MIN, F16(1.0));
-    float16_t metalness = amrSample.b;
-
-    // Get this material's f0
-    f16vec3 f0 = mix(DEFAULT_F0, baseColor, metalness);
-
-    // Get the diffuse color
-    f16vec3 diffuseColor = baseColor * (F16(1.0) - metalness);
-
-    // Roughness is authored as perceptual roughness; as is convention,
-    // convert to material roughness by squaring the perceptual roughness
-    float16_t alphaRoughness = perceptualRoughness * perceptualRoughness;
-
-    // Get the view vector - from surface point to camera
-    // IMPORTANT: Keep this as 32bit precision
-    vec3 v = normalize(sceneData.cameraPosition[gl_ViewIndex].xyz - inGosPos);
-
-    // Get NdotV and reflection
-    float16_t NdotV = saturate(F16(abs(dot(normal, V16(v)))));
-
-    // Occlusion is stored in the 'r' channel as per the glTF spec
-    float16_t ao;
-    if ((material.textureFlags & TEXTURE_FLAG_HAS_AO_TEXTURE) != 0) {
-        ao  = amrSample.r;
-    } else {
-        ao = F16(1);
-    }
-
-    // Calculate lighting contribution from image based lighting source (IBL), scaled by a scene data parameter.
-    f16vec3 color;
-    if (sceneData.params.x > 0.) {
-        f16vec3 reflection = normalize(reflect(V16(-v), V16(normal)));
-        color = getIBLContribution(f0, alphaRoughness, diffuseColor, reflection, NdotV) * ao * F16(sceneData.params.x);
-    }
 
 
-    // Walk through each light and add its color contribution.
-    // Qualcomm's documentation suggests that loops are undesirable, so we do branches instead.
-    // Since these values are uniform, they shouldn't have too high of a penalty.
-    if (sceneData.lights[0].type != NOT_PRESENT) {
-        color += getLightContribution(f0, alphaRoughness, diffuseColor, normal, v, NdotV, sceneData.lights[0], ao);
-    }
-    if (sceneData.lights[1].type != NOT_PRESENT) {
-        color += getLightContribution(f0, alphaRoughness, diffuseColor, normal, v, NdotV, sceneData.lights[1], ao);
-=======
+
+void main() {
+    // Start by setting the output color to a familiar "error" magenta.
+    outColor = ERROR_MAGENTA;
+
     // Unpack the material parameters
     materialFlags = material.flagsAndBaseTextureID & 0xFFFF;
     baseTextureID = material.flagsAndBaseTextureID >> 16;
@@ -248,35 +75,24 @@
         material.packedMetallicRoughnessFactorAlphaMaskCutoff).xyz;
 
     // Determine the base color
-    vec4 baseColor = unpackUnorm4x8(material.packedBaseColor);
+    f16vec3 baseColor = V16(unpackUnorm4x8(material.packedBaseColor));
 
-    if ((materialFlags & HAS_BASE_COLOR_TEXTURE) != 0) {
-        baseColor *= texture(textures[baseTextureID], inUV);
-    }
-
-    // Handle transparency
-    if (metallicRoughnessAlphaMaskCutoff.z > 0.0f) {
-        if (baseColor.a < metallicRoughnessAlphaMaskCutoff.z) {
-            // TODO: Apparently Adreno GPUs don't like discarding.
-            discard;
-        }
+    if ((materialFlags & TEXTURE_FLAG_HAS_BASE_COLOR_TEXTURE) != 0) {
+        baseColor *= V16(texture(textures[baseTextureID], inUV));
     }
 
     // Set globals that are read inside functions for lighting etc.
-    p = inGosPos;
+    pos = inGosPos;
     v = normalize(sceneData.cameraPosition[gl_ViewIndex].xyz - inGosPos);
     n = getNormal();
     uv = inUV;
 
     // Choose the correct workflow for this material
     if ((materialFlags & PBR_WORKFLOW_UNLIT) == 0) {
-        outColor.rgb = getPBRMetallicRoughnessColor(baseColor);
+        outColor.rgb = tonemap(getPBRMetallicRoughnessColor(baseColor));
     } else {
-        outColor = baseColor;
+        outColor.rgb = tonemap(baseColor);
     }
-
-    // Finally, tonemap the color.
-    outColor.rgb = tonemap(outColor.rgb);
 
     // Debugging
     // Shader inputs debug visualization
@@ -285,7 +101,7 @@
         switch (index) {
             // Base Color Texture
             case 1:
-                outColor.rgba = baseColor;
+                outColor.rgb = baseColor;
                 break;
             // Normal
             case 2:
@@ -301,40 +117,13 @@
                 break;
             // Roughness
             case 5:
-                outColor.rgb = ((materialFlags & HAS_METALLIC_ROUGHNESS_TEXTURE) != 0) ? ERROR_MAGENTA.rgb : texture(textures[baseTextureID + 1], inUV).ggg;
+                outColor.rgb = ((materialFlags & TEXTURE_FLAG_HAS_METALLIC_ROUGHNESS_TEXTURE) != 0) ? ERROR_MAGENTA.rgb : texture(textures[baseTextureID + 1], inUV).ggg;
                 break;
             // Metallic
             case 6:
-                outColor.rgb = ((materialFlags & HAS_METALLIC_ROUGHNESS_TEXTURE) != 0) ? ERROR_MAGENTA.rgb : texture(textures[baseTextureID + 1], inUV).bbb;
+                outColor.rgb = ((materialFlags & TEXTURE_FLAG_HAS_METALLIC_ROUGHNESS_TEXTURE) != 0) ? ERROR_MAGENTA.rgb : texture(textures[baseTextureID + 1], inUV).bbb;
                 break;
         }
         outColor = outColor;
->>>>>>> a83de4e6
     }
-    if (sceneData.lights[2].type != NOT_PRESENT) {
-        color += getLightContribution(f0, alphaRoughness, diffuseColor, normal, v, NdotV, sceneData.lights[2], ao);
-    }
-    if (sceneData.lights[3].type != NOT_PRESENT) {
-        color += getLightContribution(f0, alphaRoughness, diffuseColor, normal, v, NdotV, sceneData.lights[3], ao);
-    }
-
-    // Add emission, if present
-    if ((material.textureFlags & TEXTURE_FLAG_HAS_EMISSION_TEXTURE) > 0) {
-        color += V16(texture(textures[material.baseTextureID + 3], inUV)).rgb;
-    }
-
-    return color;
-}
-
-
-
-// Outputs
-layout (location = 0) out vec4 outColor;
-
-void main() {
-    f16vec3 color = getPBRMetallicRoughnessColor();
-
-    // Finally, tonemap the color.
-    outColor.rgb = tonemap(color);
-    outColor.a = 1;
 }