// PBR shader based on the Khronos glTF-Sample Viewer:
// https://github.com/KhronosGroup/glTF-WebGL-PBR
#version 460
#extension GL_EXT_multiview : enable

#include "common.glsl"

layout (location = 0) in vec3 inPos;
layout (location = 1) in vec3 inNormal;
layout (location = 2) in vec2 inUV;
layout (location = 3) in uint inJoint;
layout (location = 4) in uint inWeight;

layout (location = 0) out vec4 outGosPos;
layout (location = 1) out vec2 outUV;
layout (location = 2) out vec3 outNormal;

struct DrawData {
    mat4 gosFromLocal;
    mat4 localFromGos;
<<<<<<< HEAD
    uint materialID;
=======
>>>>>>> a83de4e6
    uint skinID;
};

layout (set = 0, binding = 0) readonly buffer DrawDataBuffer {
    DrawData data[5000];
} drawDataBuffer;

layout (std430, set = 0, binding = 1) readonly buffer SkinsBuffer {
    mat4 jointMatrices[100][64];
} skinsBuffer;

out gl_PerVertex {
    vec4 gl_Position;
};

void main() {
    uint skinID = drawDataBuffer.data[gl_InstanceIndex].skinID;
    mat4 gosFromLocal = drawDataBuffer.data[gl_InstanceIndex].gosFromLocal;
    mat4 localFromGos = drawDataBuffer.data[gl_InstanceIndex].localFromGos;

    if (skinID == NOT_PRESENT) {
<<<<<<< HEAD
    //     // Mesh has no skin
=======
        // Mesh has no skin
>>>>>>> a83de4e6
        outGosPos = gosFromLocal * vec4(inPos, 1.0);
        outNormal = normalize(inNormal * mat3(localFromGos));
    } else {
        // Mesh is skinned
        // Shift and mask to unpack the individual indices and weights.
        // There is no need to divide with the sum of weights because we are using homogenous coordinates.
        mat4 skinMatrix =
            ((inWeight) & 255)       * skinsBuffer.jointMatrices[skinID][(inJoint) & 255] +
            ((inWeight >> 8) & 255)  * skinsBuffer.jointMatrices[skinID][(inJoint >> 8) & 255] +
            ((inWeight >> 16) & 255) * skinsBuffer.jointMatrices[skinID][(inJoint >> 16) & 255] +
            ((inWeight >> 24) & 255) * skinsBuffer.jointMatrices[skinID][(inJoint >> 24) & 255];

        outGosPos = gosFromLocal * skinMatrix * vec4(inPos, 1.0);
        outNormal = normalize(mat3(skinMatrix) * inNormal * mat3(localFromGos));
    }

    outUV = inUV;
    gl_Position = sceneData.viewProjection[gl_ViewIndex] * outGosPos;
}<|MERGE_RESOLUTION|>--- conflicted
+++ resolved
@@ -18,10 +18,6 @@
 struct DrawData {
     mat4 gosFromLocal;
     mat4 localFromGos;
-<<<<<<< HEAD
-    uint materialID;
-=======
->>>>>>> a83de4e6
     uint skinID;
 };
 
@@ -43,11 +39,7 @@
     mat4 localFromGos = drawDataBuffer.data[gl_InstanceIndex].localFromGos;
 
     if (skinID == NOT_PRESENT) {
-<<<<<<< HEAD
-    //     // Mesh has no skin
-=======
         // Mesh has no skin
->>>>>>> a83de4e6
         outGosPos = gosFromLocal * vec4(inPos, 1.0);
         outNormal = normalize(inNormal * mat3(localFromGos));
     } else {
