use std::{collections::HashMap, convert::TryInto};

use crate::{
    components::{skin::NO_SKIN, GlobalTransform, Mesh, Skin, Visible},
    rendering::{
        primitive::Primitive,
        resources::{DrawData, PrimitiveCullData},
    },
    resources::RenderContext,
    resources::VulkanContext,
};
use hecs::{PreparedQuery, With, World};
use nalgebra::{Matrix4, Vector4};
use openxr as xr;

struct Instance {
    global_from_local: Matrix4<f32>,
    bounding_sphere: Vector4<f32>,
    skin_id: u32,
}

struct InstancedPrimitive {
    primitive: Primitive,
    instances: Vec<Instance>,
}

/// Rendering system
/// Walks through each Mesh that is Visible and renders it.
///
/// Requirements:
/// - BEFORE: ensure you have called render_context.begin_frame
/// - AFTER: ensure you have called render_context.end_frame
#[allow(clippy::type_complexity)]
pub fn rendering_system(
    query: &mut PreparedQuery<With<Visible, (&Mesh, &GlobalTransform, Option<&Skin>)>>,
    world: &mut World,
    vulkan_context: &VulkanContext,
    render_context: &mut RenderContext,
    views: &[xr::View],
    swapchain_image_index: usize,
) {
    // First, we need to walk through each entity that contains a mesh, collect its primitives
    // and create a list of instances, indexed by primitive ID.
    //
    // We use primitive.index_buffer_offset as our primitive ID as it is guaranteed to be unique between
    // primitives.
    let mut primitive_map: HashMap<u32, InstancedPrimitive> = Default::default();
    let meshes = &render_context.resources.mesh_data;

    for (_, (mesh, global_transform, skin)) in query.query_mut(world) {
        let mesh = meshes.get(mesh.handle).unwrap();
        let skin_id = skin.map(|s| s.id).unwrap_or(NO_SKIN);
        for primitive in &mesh.primitives {
            let key = primitive.index_buffer_offset;

            primitive_map
                .entry(key)
                .or_insert(InstancedPrimitive {
                    primitive: primitive.clone(),
                    instances: Default::default(),
                })
                .instances
                .push(Instance {
                    global_from_local: global_transform.0,
                    bounding_sphere: primitive.get_bounding_sphere(global_transform),
                    skin_id,
                });
        }
    }
    let primitive_map = primitive_map;

    // Next organize this data into a layout that's easily consumed by the compute shader.
    // ORDER IS IMPORTANT HERE! The final buffer should look something like:
    //
    // primitive_a
    // primitive_a
    // primitive_c
    // primitive_b
    // primitive_b
    // primitive_e
    // primitive_e
    //
    // ..etc. The most important thing is that each instances are grouped by their primitive.
    let frame = &mut render_context.frames[render_context.frame_index];
    let cull_data = &mut frame.primitive_cull_data_buffer;
    cull_data.clear();

    for instanced_primitive in primitive_map.values() {
        let primitive = &instanced_primitive.primitive;
        for (i, instance) in instanced_primitive.instances.iter().enumerate() {
            unsafe {
                cull_data.push(&PrimitiveCullData {
                    index_instance: i.try_into().unwrap(),
                    index_offset: primitive.index_buffer_offset,
                    bounding_sphere: instance.bounding_sphere,
                    visible: false,
                });
            }
        }
    }

    // This is the VERY LATEST we can possibly update our views, as the compute shader will need them.
    render_context.update_scene_data(views);

    // Execute the culling shader on the GPU.
    render_context.cull_objects(vulkan_context);

    // Begin the render pass, bind descriptor sets.
    render_context.begin_pbr_render_pass(vulkan_context, swapchain_image_index);

    // Parse through the cull buffer and record commands. This is a bit complex.
    unsafe {
        let device = &vulkan_context.device;
        let frame = &mut render_context.frames[render_context.frame_index];
        let command_buffer = frame.command_buffer;
        let draw_data_buffer = &mut frame.draw_data_buffer;
        draw_data_buffer.clear();

        let mut instance_offset = 0;
        let mut current_primitive_id = u32::MAX;
        let mut instance_count = 0;
        let cull_data = frame.primitive_cull_data_buffer.as_slice();

        for cull_result in cull_data {
            // If we haven't yet set our primitive ID, set it now.
            if current_primitive_id == u32::MAX {
                current_primitive_id = cull_result.index_offset;
            }

            // We're finished with this primitive. Record the command and increase our offset.
            if cull_result.index_offset != current_primitive_id {
                let primitive = &primitive_map.get(&current_primitive_id).unwrap().primitive;

                // Don't record commands for primitives which have no instances, eg. have been culled.
                if instance_count > 0 {
                    device.cmd_draw_indexed(
                        command_buffer,
                        primitive.indices_count,
                        instance_count,
                        primitive.index_buffer_offset,
                        primitive.vertex_buffer_offset as _,
                        instance_offset,
                    );
                }

                current_primitive_id = cull_result.index_offset;
                instance_offset += instance_count;
                instance_count = 0;
            }

            // If this primitive is visible, increase the instance count and record its draw data.
            if cull_result.visible {
                let instanced_primitive = primitive_map.get(&current_primitive_id).unwrap();
                let instance = &instanced_primitive.instances[cull_result.index_instance as usize];
                let draw_data = DrawData {
                    global_from_local: instance.global_from_local,
                    inverse_transpose: instance
                        .global_from_local
                        .try_inverse()
                        .unwrap()
                        .transpose(),
                    material_id: instanced_primitive.primitive.material_id,
                    skin_id: instance.skin_id,
                };
                draw_data_buffer.push(&draw_data);
                instance_count += 1;
            }
        }

        // Finally, record the last primitive. This is counterintuitive at first glance, but the loop above only
        // records a command when the primitive has changed. If we don't do this, the last primitive will never
        // be drawn.
        if instance_count > 0 {
            let primitive = &primitive_map.get(&current_primitive_id).unwrap().primitive;
            device.cmd_draw_indexed(
                command_buffer,
                primitive.indices_count,
                instance_count,
                primitive.index_buffer_offset,
                primitive.vertex_buffer_offset as _,
                instance_offset,
            );
        }
    }

    // OK. We're all done!
    render_context.end_pbr_render_pass(vulkan_context);
}

#[cfg(target_os = "windows")]
#[cfg(test)]
mod tests {
    #![allow(deprecated)]
    use std::{collections::hash_map::DefaultHasher, hash::Hasher};

    use super::*;
    use ash::vk;
    use ash::vk::Handle;
    use image::{codecs::jpeg::JpegEncoder, DynamicImage, RgbaImage};
    use nalgebra::UnitQuaternion;
    use openxr::{Fovf, Quaternionf, Vector3f};

    use crate::{
        asset_importer,
        rendering::{image::Image, legacy_buffer::Buffer, swapchain::SwapchainInfo},
        resources::RenderContext,
        systems::{update_global_transform_system, update_global_transform_with_parent_system},
        util::get_from_device_memory,
        COLOR_FORMAT,
    };

    #[test]
    pub fn test_rendering_pbr() {
        let vulkan_context = VulkanContext::testing().unwrap();
        let resolution = vk::Extent2D {
            height: 800,
            width: 800,
        };
        // Create an image with vulkan_context
        let image = vulkan_context
            .create_image(
                COLOR_FORMAT,
                &resolution,
                vk::ImageUsageFlags::COLOR_ATTACHMENT | vk::ImageUsageFlags::TRANSFER_SRC,
                2,
                1,
            )
            .unwrap();
        vulkan_context
            .set_debug_name(vk::ObjectType::IMAGE, image.handle.as_raw(), "Screenshot")
            .unwrap();

        let swapchain = SwapchainInfo {
            images: vec![image.handle],
            resolution,
        };

        let mut render_context =
            RenderContext::new_from_swapchain_info(&vulkan_context, &swapchain).unwrap();

        let gltf_data: Vec<&[u8]> = vec![include_bytes!("../../../test_assets/damaged_helmet.glb")];
        let mut models =
            asset_importer::load_models_from_glb(&gltf_data, &vulkan_context, &mut render_context)
                .unwrap();
        let (_, mut world) = models.drain().next().unwrap();
<<<<<<< HEAD
        let params = vec![
            ("Full", 0.0, scene_data::DEFAULT_IBL_INTENSITY),
            ("Diffuse", 1.0, scene_data::DEFAULT_IBL_INTENSITY),
            ("Normals", 2.0, scene_data::DEFAULT_IBL_INTENSITY),
            ("No_IBL", 0.0, 0.0),
        ];
=======
        let params = vec![("Full", 0.0, 0.0), ("Normals", 2.0, 0.0)];
>>>>>>> 8541e69f

        let errors: Vec<_> = params
            .iter()
            .filter_map(|(name, debug_shader_inputs, debug_ibl_intensity)| {
                render_object_with_debug_data(
                    &vulkan_context,
                    &mut render_context,
                    &mut world,
                    resolution,
                    image.clone(),
                    name,
                    *debug_shader_inputs,
                    *debug_ibl_intensity,
                )
                .err()
            })
            .collect();
        assert!(errors.is_empty(), "{:#?}", errors);
    }

    fn render_object_with_debug_data(
        vulkan_context: &VulkanContext,
        render_context: &mut RenderContext,
        world: &mut World,
        resolution: vk::Extent2D,
        image: Image,
        name: &str,
        debug_shader_inputs: f32,
        debug_ibl_intensity: f32,
    ) -> Result<(), String> {
        // Render the scene
        let mut renderdoc = begin_renderdoc();
        render(
            render_context,
            vulkan_context,
            debug_shader_inputs,
            debug_ibl_intensity,
            world,
        );
        if let Ok(renderdoc) = renderdoc.as_mut() {
            end_renderdoc(renderdoc);
        }

        // Save the resulting image to the disk and get its hash, along with a "known good" hash
        // of what the image *should* be.
        save_image_to_disk(resolution, vulkan_context, image, name)
    }

    fn save_image_to_disk(
        resolution: vk::Extent2D,
        vulkan_context: &VulkanContext,
        image: Image,
        name: &str,
    ) -> Result<(), String> {
        let size = (resolution.height * resolution.width * 4) as usize;
        let image_data = vec![0; size];
        let buffer = Buffer::new(
            &vulkan_context,
            &image_data,
            vk::BufferUsageFlags::TRANSFER_DST,
        )
        .unwrap();
        vulkan_context.transition_image_layout(
            image.handle,
            vk::ImageLayout::COLOR_ATTACHMENT_OPTIMAL,
            vk::ImageLayout::TRANSFER_SRC_OPTIMAL,
            1,
            1,
        );
        vulkan_context.copy_image_to_buffer(
            &image,
            vk::ImageLayout::TRANSFER_SRC_OPTIMAL,
            buffer.handle,
        );
        let image_bytes = unsafe { get_from_device_memory(&vulkan_context, &buffer) }.to_vec();
        let image_from_vulkan = DynamicImage::ImageRgba8(
            RgbaImage::from_raw(resolution.width, resolution.height, image_bytes).unwrap(),
        );
        let output_path = format!("../test_assets/render_{}.jpg", name);
        {
            let output_path = std::path::Path::new(&output_path);
            let mut file = std::fs::File::create(output_path).unwrap();
            let mut jpeg_encoder = JpegEncoder::new(&mut file);
            jpeg_encoder.encode_image(&image_from_vulkan).unwrap();
        }
        let output_hash = hash_file(&output_path);
        let known_good_path = format!("../test_assets/render_{}_known_good.jpg", name);
        let known_good_hash = hash_file(&known_good_path);

        if !output_hash.is_ok() {
            return Err(format!("Failed to hash output image: {}", name));
        }
        if !known_good_hash.is_ok() {
            return Err(format!("Failed to hash known good image: {}", name));
        }
        if output_hash != known_good_hash {
            return Err(format!("Bad render: {}", name));
        }
        Ok(())
    }

    fn render(
        render_context: &mut RenderContext,
        vulkan_context: &VulkanContext,
        debug_shader_inputs: f32,
        debug_ibl_intensity: f32,
        world: &mut World,
    ) {
        // HELMET
        let rotation: mint::Quaternion<f32> =
            UnitQuaternion::from_euler_angles(0., 45_f32.to_radians(), 0.).into();
        let position = Vector3f {
            x: 1.4,
            y: 0.0,
            z: 1.4,
        };
        let view = openxr::View {
            pose: openxr::Posef {
                orientation: Quaternionf::from(rotation),
                position,
            },
            fov: Fovf {
                angle_up: 45.0_f32.to_radians(),
                angle_down: -45.0_f32.to_radians(),
                angle_left: -45.0_f32.to_radians(),
                angle_right: 45.0_f32.to_radians(),
            },
        };
        let views = vec![view.clone(), view];
        render_context.begin_frame(vulkan_context);
        render_context.scene_data.params.z = debug_shader_inputs;
        render_context.scene_data.params.x = debug_ibl_intensity;
        update_global_transform_system(&mut Default::default(), world);
        update_global_transform_with_parent_system(
            &mut Default::default(),
            &mut Default::default(),
            world,
        );
        rendering_system(
            &mut Default::default(),
            world,
            vulkan_context,
            render_context,
            &views,
            0,
        );
        render_context.end_frame(vulkan_context);
    }

    fn hash_file(file_path: &str) -> Result<u64, ()> {
        let mut hasher = DefaultHasher::new();
        let bytes = match std::fs::read(&file_path) {
            Ok(it) => it,
            Err(_) => return Err(()),
        };
        bytes.iter().for_each(|b| hasher.write_u8(*b));
        return Ok(hasher.finish());
    }

    #[cfg(not(any(target_os = "macos", target_os = "ios")))]
    use renderdoc::RenderDoc;

    #[cfg(not(any(target_os = "macos", target_os = "ios")))]
    fn begin_renderdoc() -> Result<RenderDoc<renderdoc::V141>, renderdoc::Error> {
        let mut renderdoc = RenderDoc::<renderdoc::V141>::new()?;
        renderdoc.start_frame_capture(std::ptr::null(), std::ptr::null());
        Ok(renderdoc)
    }

    #[cfg(not(any(target_os = "macos", target_os = "ios")))]
    fn end_renderdoc(renderdoc: &mut RenderDoc<renderdoc::V141>) {
        let _ = renderdoc.end_frame_capture(std::ptr::null(), std::ptr::null());
    }
}<|MERGE_RESOLUTION|>--- conflicted
+++ resolved
@@ -202,7 +202,7 @@
 
     use crate::{
         asset_importer,
-        rendering::{image::Image, legacy_buffer::Buffer, swapchain::SwapchainInfo},
+        rendering::{image::Image, legacy_buffer::Buffer, scene_data, swapchain::SwapchainInfo},
         resources::RenderContext,
         systems::{update_global_transform_system, update_global_transform_with_parent_system},
         util::get_from_device_memory,
@@ -243,16 +243,12 @@
             asset_importer::load_models_from_glb(&gltf_data, &vulkan_context, &mut render_context)
                 .unwrap();
         let (_, mut world) = models.drain().next().unwrap();
-<<<<<<< HEAD
         let params = vec![
             ("Full", 0.0, scene_data::DEFAULT_IBL_INTENSITY),
             ("Diffuse", 1.0, scene_data::DEFAULT_IBL_INTENSITY),
             ("Normals", 2.0, scene_data::DEFAULT_IBL_INTENSITY),
             ("No_IBL", 0.0, 0.0),
         ];
-=======
-        let params = vec![("Full", 0.0, 0.0), ("Normals", 2.0, 0.0)];
->>>>>>> 8541e69f
 
         let errors: Vec<_> = params
             .iter()
