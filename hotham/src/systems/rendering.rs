use std::{collections::HashMap, convert::TryInto};

use crate::{
    components::{skin::NO_SKIN, GlobalTransform, Mesh, Skin, Visible},
    rendering::{
        primitive::Primitive,
        resources::{DrawData, PrimitiveCullData},
    },
    resources::RenderContext,
    resources::VulkanContext,
};
use hecs::{PreparedQuery, With, World};
use nalgebra::{Matrix4, Vector4};
use openxr as xr;

struct Instance {
    transform_matrix: Matrix4<f32>,
    bounding_sphere: Vector4<f32>,
    skin_id: u32,
}

struct InstancedPrimitive {
    primitive: Primitive,
    instances: Vec<Instance>,
}

/// Rendering system
/// Walks through each Mesh that is Visible and renders it.
///
/// Requirements:
/// - BEFORE: ensure you have called render_context.begin_frame
/// - AFTER: ensure you have called render_context.end_frame
#[allow(clippy::type_complexity)]
pub fn rendering_system(
    query: &mut PreparedQuery<With<Visible, (&Mesh, &GlobalTransform, Option<&Skin>)>>,
    world: &mut World,
    vulkan_context: &VulkanContext,
    render_context: &mut RenderContext,
    views: &[xr::View],
    swapchain_image_index: usize,
) {
    // First, we need to walk through each entity that contains a mesh, collect its primitives
    // and create a list of instances, indexed by primitive ID.
    //
    // We use primitive.index_buffer_offset as our primitive ID as it is guaranteed to be unique between
    // primitives.
    let mut primitive_map: HashMap<u32, InstancedPrimitive> = Default::default();
    let meshes = &render_context.resources.mesh_data;

    for (_, (mesh, transform_matrix, skin)) in query.query_mut(world) {
        let mesh = meshes.get(mesh.handle).unwrap();
        let skin_id = skin.map(|s| s.id).unwrap_or(NO_SKIN);
        for primitive in &mesh.primitives {
            let key = primitive.index_buffer_offset;

            primitive_map
                .entry(key)
                .or_insert(InstancedPrimitive {
                    primitive: primitive.clone(),
                    instances: Default::default(),
                })
                .instances
                .push(Instance {
                    transform_matrix: transform_matrix.0,
                    bounding_sphere: primitive.get_bounding_sphere(transform_matrix),
                    skin_id,
                });
        }
    }
    let primitive_map = primitive_map;

    // Next organize this data into a layout that's easily consumed by the compute shader.
    // ORDER IS IMPORTANT HERE! The final buffer should look something like:
    //
    // primitive_a
    // primitive_a
    // primitive_c
    // primitive_b
    // primitive_b
    // primitive_e
    // primitive_e
    //
    // ..etc. The most important thing is that each instances are grouped by their primitive.
    let frame = &mut render_context.frames[render_context.frame_index];
    let cull_data = &mut frame.primitive_cull_data_buffer;
    cull_data.clear();

    for instanced_primitive in primitive_map.values() {
        let primitive = &instanced_primitive.primitive;
        for (i, instance) in instanced_primitive.instances.iter().enumerate() {
            unsafe {
                cull_data.push(&PrimitiveCullData {
                    index_instance: i.try_into().unwrap(),
                    index_offset: primitive.index_buffer_offset,
                    bounding_sphere: instance.bounding_sphere,
                    visible: false,
                });
            }
        }
    }

    // This is the VERY LATEST we can possibly update our views, as the compute shader will need them.
    render_context.update_scene_data(views);

    // Execute the culling shader on the GPU.
    render_context.cull_objects(vulkan_context);

    // Begin the render pass, bind descriptor sets.
    render_context.begin_pbr_render_pass(vulkan_context, swapchain_image_index);

    // Parse through the cull buffer and record commands. This is a bit complex.
    unsafe {
        let device = &vulkan_context.device;
        let frame = &mut render_context.frames[render_context.frame_index];
        let command_buffer = frame.command_buffer;
        let draw_data_buffer = &mut frame.draw_data_buffer;
        draw_data_buffer.clear();

        let mut instance_offset = 0;
        let mut current_primitive_id = u32::MAX;
        let mut instance_count = 0;
        let cull_data = frame.primitive_cull_data_buffer.as_slice();

        for cull_result in cull_data {
            // If we haven't yet set our primitive ID, set it now.
            if current_primitive_id == u32::MAX {
                current_primitive_id = cull_result.index_offset;
            }

            // We're finished with this primitive. Record the command and increase our offset.
            if cull_result.index_offset != current_primitive_id {
                let primitive = &primitive_map.get(&current_primitive_id).unwrap().primitive;

                // Don't record commands for primitives which have no instances, eg. have been culled.
                if instance_count > 0 {
                    device.cmd_draw_indexed(
                        command_buffer,
                        primitive.indices_count,
                        instance_count,
                        primitive.index_buffer_offset,
                        primitive.vertex_buffer_offset as _,
                        instance_offset,
                    );
                }

                current_primitive_id = cull_result.index_offset;
                instance_offset += instance_count;
                instance_count = 0;
            }

            // If this primitive is visible, increase the instance count and record its draw data.
            if cull_result.visible {
                let instanced_primitive = primitive_map.get(&current_primitive_id).unwrap();
                let instance = &instanced_primitive.instances[cull_result.index_instance as usize];
                let draw_data = DrawData {
                    transform: instance.transform_matrix,
                    inverse_transpose: instance.transform_matrix.try_inverse().unwrap().transpose(),
                    material_id: instanced_primitive.primitive.material_id,
                    skin_id: instance.skin_id,
                };
                draw_data_buffer.push(&draw_data);
                instance_count += 1;
            }
        }

        // Finally, record the last primitive. This is counterintuitive at first glance, but the loop above only
        // records a command when the primitive has changed. If we don't do this, the last primitive will never
        // be drawn.
        if instance_count > 0 {
            let primitive = &primitive_map.get(&current_primitive_id).unwrap().primitive;
            device.cmd_draw_indexed(
                command_buffer,
                primitive.indices_count,
                instance_count,
                primitive.index_buffer_offset,
                primitive.vertex_buffer_offset as _,
                instance_offset,
            );
        }
    }

    // OK. We're all done!
    render_context.end_pbr_render_pass(vulkan_context);
}

#[cfg(target_os = "windows")]
#[cfg(test)]
mod tests {
    #![allow(deprecated)]
    use std::{collections::hash_map::DefaultHasher, hash::Hasher};

    use super::*;
    use ash::vk;
    use ash::vk::Handle;
    use image::{codecs::jpeg::JpegEncoder, DynamicImage, RgbaImage};
    use nalgebra::UnitQuaternion;
    use openxr::{Fovf, Quaternionf, Vector3f};

    use crate::{
        asset_importer,
        rendering::{image::Image, legacy_buffer::Buffer, swapchain::SwapchainInfo},
        resources::RenderContext,
        systems::{update_global_transform_system, update_global_transform_with_parent_system},
        util::get_from_device_memory,
        COLOR_FORMAT,
    };

    #[test]
    pub fn test_rendering_pbr() {
        let vulkan_context = VulkanContext::testing().unwrap();
        let resolution = vk::Extent2D {
            height: 800,
            width: 800,
        };
        // Create an image with vulkan_context
        let image = vulkan_context
            .create_image(
                COLOR_FORMAT,
                &resolution,
                vk::ImageUsageFlags::COLOR_ATTACHMENT | vk::ImageUsageFlags::TRANSFER_SRC,
                2,
                1,
            )
            .unwrap();
        vulkan_context
            .set_debug_name(vk::ObjectType::IMAGE, image.handle.as_raw(), "Screenshot")
            .unwrap();

        let swapchain = SwapchainInfo {
            images: vec![image.handle],
            resolution,
        };

        let mut render_context =
            RenderContext::new_from_swapchain_info(&vulkan_context, &swapchain).unwrap();

        // Get a model from GLTF
        // let gltf_data: Vec<(&[u8], &[u8])> = vec![(
        //     include_bytes!("../../../test_assets/Sponza.gltf"),
        //     include_bytes!("../../../test_assets/Sponza.bin"),
        // )];
        let gltf_data: Vec<&[u8]> = vec![include_bytes!("../../../test_assets/damaged_helmet.glb")];
        let mut models =
            asset_importer::load_models_from_glb(&gltf_data, &vulkan_context, &mut render_context)
                .unwrap();
        let (_, mut world) = models.drain().next().unwrap();
        let params = vec![
            ("Full", 0.0, 0.0),
            ("Normals", 2.0, 0.0),
            ("Diffuse", 0.0, 1.0),
            ("F", 0.0, 2.0),
            ("G", 0.0, 3.0),
            ("D", 0.0, 4.0),
            ("Specular", 0.0, 5.0),
        ];

        let errors: Vec<_> = params
            .iter()
            .filter_map(|(name, debug_data_x, debug_data_y)| {
                render_object_with_debug_data(
                    &vulkan_context,
                    &mut render_context,
                    &mut world,
                    resolution,
                    image.clone(),
                    name,
                    *debug_data_x,
                    *debug_data_y,
                )
                .err()
            })
            .collect();
        assert!(errors.is_empty(), "{:#?}", errors);
    }

    fn render_object_with_debug_data(
        vulkan_context: &VulkanContext,
        render_context: &mut RenderContext,
        world: &mut World,
        resolution: vk::Extent2D,
        image: Image,
        name: &str,
        debug_data_x: f32,
        debug_data_y: f32,
    ) -> Result<(), String> {
        // Render the scene
        let mut renderdoc = begin_renderdoc();
        render(
            render_context,
            vulkan_context,
            debug_data_x,
            debug_data_y,
            world,
        );
        if let Ok(renderdoc) = renderdoc.as_mut() {
            end_renderdoc(renderdoc);
        }

        // Save the resulting image to the disk and get its hash, along with a "known good" hash
        // of what the image *should* be.
        save_image_to_disk(resolution, vulkan_context, image, name)
    }

    fn save_image_to_disk(
        resolution: vk::Extent2D,
        vulkan_context: &VulkanContext,
        image: Image,
        name: &str,
    ) -> Result<(), String> {
        let size = (resolution.height * resolution.width * 4) as usize;
        let image_data = vec![0; size];
        let buffer = Buffer::new(
            &vulkan_context,
            &image_data,
            vk::BufferUsageFlags::TRANSFER_DST,
        )
        .unwrap();
        vulkan_context.transition_image_layout(
            image.handle,
            vk::ImageLayout::COLOR_ATTACHMENT_OPTIMAL,
            vk::ImageLayout::TRANSFER_SRC_OPTIMAL,
            1,
            1,
        );
        vulkan_context.copy_image_to_buffer(
            &image,
            vk::ImageLayout::TRANSFER_SRC_OPTIMAL,
            buffer.handle,
        );
        let image_bytes = unsafe { get_from_device_memory(&vulkan_context, &buffer) }.to_vec();
        let image_from_vulkan = DynamicImage::ImageRgba8(
            RgbaImage::from_raw(resolution.width, resolution.height, image_bytes).unwrap(),
        );
        let output_path = format!("../test_assets/render_{}.jpg", name);
        {
            let output_path = std::path::Path::new(&output_path);
            let mut file = std::fs::File::create(output_path).unwrap();
            let mut jpeg_encoder = JpegEncoder::new(&mut file);
            jpeg_encoder.encode_image(&image_from_vulkan).unwrap();
        }
        let output_hash = hash_file(&output_path);
        let known_good_path = format!("../test_assets/render_{}_known_good.jpg", name);
        let known_good_hash = hash_file(&known_good_path);

        if !output_hash.is_ok() {
            return Err(format!("Failed to hash output image: {}", name));
        }
        if !known_good_hash.is_ok() {
            return Err(format!("Failed to hash known good image: {}", name));
        }
        if output_hash != known_good_hash {
            return Err(format!("Bad render: {}", name));
        }
        Ok(())
    }

    fn render(
        render_context: &mut RenderContext,
        vulkan_context: &VulkanContext,
        debug_data_x: f32,
        debug_data_y: f32,
        world: &mut World,
    ) {
        // SPONZA
        // let rotation: mint::Quaternion<f32> =
        //     UnitQuaternion::from_euler_angles(0., 90_f32.to_radians(), 0.).into();
        // let position = Vector3f {
        //     x: 0.0,
        //     y: 1.4,
        //     z: 0.0,
        // };

        // HELMET
        let rotation: mint::Quaternion<f32> =
            UnitQuaternion::from_euler_angles(0., 45_f32.to_radians(), 0.).into();
        let position = Vector3f {
            x: 1.4,
            y: 0.0,
            z: 1.4,
        };
        let view = openxr::View {
            pose: openxr::Posef {
                orientation: Quaternionf::from(rotation),
                position,
            },
            fov: Fovf {
                angle_up: 45.0_f32.to_radians(),
                angle_down: -45.0_f32.to_radians(),
                angle_left: -45.0_f32.to_radians(),
                angle_right: 45.0_f32.to_radians(),
            },
        };
        let views = vec![view.clone(), view];
        render_context.begin_frame(vulkan_context);
<<<<<<< HEAD
        render_context.scene_data.debug_data.x = debug_data_x;
        render_context.scene_data.debug_data.y = debug_data_y;
        update_transform_matrix_system(&mut Default::default(), world);
        update_parent_transform_matrix_system(
=======
        render_context.scene_data.debug_data.y = debug_view_equation;
        update_global_transform_system(&mut Default::default(), world);
        update_global_transform_with_parent_system(
>>>>>>> 1f4609a8
            &mut Default::default(),
            &mut Default::default(),
            world,
        );
        rendering_system(
            &mut Default::default(),
            world,
            vulkan_context,
            render_context,
            &views,
            0,
        );
        render_context.end_frame(vulkan_context);
    }

    fn hash_file(file_path: &str) -> Result<u64, ()> {
        let mut hasher = DefaultHasher::new();
        let bytes = match std::fs::read(&file_path) {
            Ok(it) => it,
            Err(_) => return Err(()),
        };
        bytes.iter().for_each(|b| hasher.write_u8(*b));
        return Ok(hasher.finish());
    }

    #[cfg(not(any(target_os = "macos", target_os = "ios")))]
    use renderdoc::RenderDoc;

    #[cfg(not(any(target_os = "macos", target_os = "ios")))]
    fn begin_renderdoc() -> Result<RenderDoc<renderdoc::V141>, renderdoc::Error> {
        let mut renderdoc = RenderDoc::<renderdoc::V141>::new()?;
        renderdoc.start_frame_capture(std::ptr::null(), std::ptr::null());
        Ok(renderdoc)
    }

    #[cfg(not(any(target_os = "macos", target_os = "ios")))]
    fn end_renderdoc(renderdoc: &mut RenderDoc<renderdoc::V141>) {
        let _ = renderdoc.end_frame_capture(std::ptr::null(), std::ptr::null());
    }
}<|MERGE_RESOLUTION|>--- conflicted
+++ resolved
@@ -392,16 +392,10 @@
         };
         let views = vec![view.clone(), view];
         render_context.begin_frame(vulkan_context);
-<<<<<<< HEAD
         render_context.scene_data.debug_data.x = debug_data_x;
         render_context.scene_data.debug_data.y = debug_data_y;
-        update_transform_matrix_system(&mut Default::default(), world);
-        update_parent_transform_matrix_system(
-=======
-        render_context.scene_data.debug_data.y = debug_view_equation;
         update_global_transform_system(&mut Default::default(), world);
         update_global_transform_with_parent_system(
->>>>>>> 1f4609a8
             &mut Default::default(),
             &mut Default::default(),
             world,
